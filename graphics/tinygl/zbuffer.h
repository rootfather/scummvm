--- conflicted
+++ resolved
@@ -309,33 +309,31 @@
 		_blendingEnabled = enable;
 	}
 
-	void setBlendingFactors(int sFactor, int dFactor) {
-		_sourceBlendingFactor = sFactor;
-		_destinationBlendingFactor = dFactor;
-	}
-
-	void enableAlphaTest(bool enable) {
-		_alphaTestEnabled = enable;
-	}
-
-	void setAlphaTestFunc(int func, int ref) {
-		_alphaTestFunc = func;
-		_alphaTestRefVal = ref;
-	}
-
-	void setDepthFunc(int func) {
-		_depthFunc = func;
-	}
-
-<<<<<<< HEAD
-=======
 	void enableBlending(bool enable);
 	void setBlendingFactors(int sfactor, int dfactor);
 	void enableAlphaTest(bool enable);
 	void enableDepthTest(bool enable);
 	void setAlphaTestFunc(int func, float ref);
 	void setDepthFunc(int func);
->>>>>>> 64b0baa7
+
+	void setBlendingFactors(int sFactor, int dFactor) {
+		_sourceBlendingFactor = sFactor;
+		_destinationBlendingFactor = dFactor;
+	}
+
+	void enableAlphaTest(bool enable) {
+		_alphaTestEnabled = enable;
+	}
+
+	void setAlphaTestFunc(int func, int ref) {
+		_alphaTestFunc = func;
+		_alphaTestRefVal = ref;
+	}
+
+	void setDepthFunc(int func) {
+		_depthFunc = func;
+	}
+
 	void enableDepthWrite(bool enable) {
 		this->_depthWrite = enable;
 	}
