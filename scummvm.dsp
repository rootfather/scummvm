--- conflicted
+++ resolved
@@ -1,427 +1,373 @@
-# Microsoft Developer Studio Project File - Name="scummvm" - Package Owner=<4>
-# Microsoft Developer Studio Generated Build File, Format Version 6.00
-# ** DO NOT EDIT **
-
-# TARGTYPE "Win32 (x86) Console Application" 0x0103
-
-CFG=scummvm - Win32 Debug
-!MESSAGE This is not a valid makefile. To build this project using NMAKE,
-!MESSAGE use the Export Makefile command and run
-!MESSAGE 
-!MESSAGE NMAKE /f "scummvm.mak".
-!MESSAGE 
-!MESSAGE You can specify a configuration when running NMAKE
-!MESSAGE by defining the macro CFG on the command line. For example:
-!MESSAGE 
-!MESSAGE NMAKE /f "scummvm.mak" CFG="scummvm - Win32 Debug"
-!MESSAGE 
-!MESSAGE Possible choices for configuration are:
-!MESSAGE 
-!MESSAGE "scummvm - Win32 Release" (based on "Win32 (x86) Console Application")
-!MESSAGE "scummvm - Win32 Debug" (based on "Win32 (x86) Console Application")
-!MESSAGE 
-
-# Begin Project
-# PROP AllowPerConfigDependencies 0
-# PROP Scc_ProjName ""
-# PROP Scc_LocalPath ""
-CPP=cl.exe
-RSC=rc.exe
-
-!IF  "$(CFG)" == "scummvm - Win32 Release"
-
-# PROP BASE Use_MFC 0
-# PROP BASE Use_Debug_Libraries 0
-# PROP BASE Output_Dir "Release"
-# PROP BASE Intermediate_Dir "Release"
-# PROP BASE Target_Dir ""
-# PROP Use_MFC 0
-# PROP Use_Debug_Libraries 0
-# PROP Output_Dir "Release"
-# PROP Intermediate_Dir "Release"
-# PROP Ignore_Export_Lib 0
-# PROP Target_Dir ""
-# ADD BASE CPP /nologo /W3 /GX /O2 /D "WIN32" /D "NDEBUG" /D "_CONSOLE" /D "_MBCS" /Yu"stdafx.h" /FD /c
-# ADD CPP /nologo /Zp4 /MD /W3 /GX /O1 /D "WIN32" /D "NDEBUG" /D "_CONSOLE" /D "_MBCS" /Yu"stdafx.h" /FD /c
-# ADD BASE RSC /l 0x41d /d "NDEBUG"
-# ADD RSC /l 0x41d /d "NDEBUG"
-BSC32=bscmake.exe
-# ADD BASE BSC32 /nologo
-# ADD BSC32 /nologo
-LINK32=link.exe
-# ADD BASE LINK32 kernel32.lib user32.lib gdi32.lib winspool.lib comdlg32.lib advapi32.lib shell32.lib ole32.lib oleaut32.lib uuid.lib odbc32.lib odbccp32.lib kernel32.lib user32.lib gdi32.lib winspool.lib comdlg32.lib advapi32.lib shell32.lib ole32.lib oleaut32.lib uuid.lib odbc32.lib odbccp32.lib /nologo /subsystem:console /machine:I386
-<<<<<<< HEAD
-# ADD LINK32 kernel32.lib user32.lib gdi32.lib winspool.lib comdlg32.lib advapi32.lib shell32.lib ole32.lib oleaut32.lib uuid.lib odbc32.lib odbccp32.lib sdl.lib /nologo /subsystem:console /machine:I386
-=======
-# ADD LINK32 kernel32.lib user32.lib gdi32.lib sdl.lib winmm.lib /nologo /subsystem:console /machine:I386
->>>>>>> 1caad519
-
-!ELSEIF  "$(CFG)" == "scummvm - Win32 Debug"
-
-# PROP BASE Use_MFC 0
-# PROP BASE Use_Debug_Libraries 1
-# PROP BASE Output_Dir "Debug"
-# PROP BASE Intermediate_Dir "Debug"
-# PROP BASE Target_Dir ""
-# PROP Use_MFC 0
-# PROP Use_Debug_Libraries 1
-# PROP Output_Dir "Debug"
-# PROP Intermediate_Dir "Debug"
-# PROP Ignore_Export_Lib 0
-# PROP Target_Dir ""
-# ADD BASE CPP /nologo /W3 /Gm /GX /ZI /Od /D "WIN32" /D "_DEBUG" /D "_CONSOLE" /D "_MBCS" /Yu"stdafx.h" /FD /GZ /c
-<<<<<<< HEAD
-# ADD CPP /nologo /W3 /Gm /GX /Zi /Od /I "d:\sdl\sdl-1.2.2\include" /D "WIN32" /D "_DEBUG" /D "_CONSOLE" /D "_MBCS" /D "DUMP_SCRIPTS" /Fr /Yu"stdafx.h" /FD /GZ /c
-=======
-# ADD CPP /nologo /W3 /Gm /GX /Zi /Od /I "./sound" /I "./" /D "WIN32" /D "_DEBUG" /D "_CONSOLE" /D "_MBCS" /D "ALLOW_GDI" /D "BYPASS_COPY_PROT" /D "USE_ADLIB" /Yu"stdafx.h" /FD /GZ /c
-# SUBTRACT CPP /Fr
->>>>>>> 1caad519
-# ADD BASE RSC /l 0x41d /d "_DEBUG"
-# ADD RSC /l 0x41d /d "_DEBUG"
-BSC32=bscmake.exe
-# ADD BASE BSC32 /nologo
-# ADD BSC32 /nologo
-LINK32=link.exe
-# ADD BASE LINK32 kernel32.lib user32.lib gdi32.lib winspool.lib comdlg32.lib advapi32.lib shell32.lib ole32.lib oleaut32.lib uuid.lib odbc32.lib odbccp32.lib kernel32.lib user32.lib gdi32.lib winspool.lib comdlg32.lib advapi32.lib shell32.lib ole32.lib oleaut32.lib uuid.lib odbc32.lib odbccp32.lib /nologo /subsystem:console /debug /machine:I386 /pdbtype:sept
-<<<<<<< HEAD
-# ADD LINK32 kernel32.lib user32.lib gdi32.lib winspool.lib comdlg32.lib advapi32.lib shell32.lib ole32.lib oleaut32.lib uuid.lib odbc32.lib odbccp32.lib sdl.lib /nologo /subsystem:console /debug /machine:I386 /pdbtype:sept
-=======
-# ADD LINK32 kernel32.lib user32.lib gdi32.lib sdl.lib winmm.lib /nologo /subsystem:console /debug /machine:I386 /pdbtype:sept
->>>>>>> 1caad519
-
-!ENDIF 
-
-# Begin Target
-
-# Name "scummvm - Win32 Release"
-# Name "scummvm - Win32 Debug"
-# Begin Group "Source Files"
-
-# PROP Default_Filter "cpp;c;cxx;rc;def;r;odl;idl;hpj;bat"
-<<<<<<< HEAD
-# Begin Source File
-
-SOURCE=.\actor.cpp
-
-!IF  "$(CFG)" == "scummvm - Win32 Release"
-
-# ADD CPP /Gd
-
-!ELSEIF  "$(CFG)" == "scummvm - Win32 Debug"
-
-!ENDIF 
-
-# End Source File
-# Begin Source File
-
-SOURCE=.\boxes.cpp
-=======
-# Begin Group "sound"
-
-# PROP Default_Filter ""
-# Begin Source File
-
-SOURCE=.\sound\adlib.cpp
-# End Source File
-# Begin Source File
-
-SOURCE=.\sound\fmopl.cpp
-# End Source File
-# Begin Source File
-
-SOURCE=.\sound\gmidi.cpp
-# End Source File
-# Begin Source File
-
-SOURCE=.\sound\imuse.cpp
-# End Source File
-# End Group
-# Begin Source File
-
-SOURCE=.\actor.cpp
->>>>>>> 1caad519
-
-!IF  "$(CFG)" == "scummvm - Win32 Release"
-
-# ADD CPP /Gd
-
-!ELSEIF  "$(CFG)" == "scummvm - Win32 Debug"
-
-!ENDIF 
-
-# End Source File
-# Begin Source File
-
-<<<<<<< HEAD
-SOURCE=.\costume.cpp
-=======
-SOURCE=.\akos.cpp
-# End Source File
-# Begin Source File
-
-SOURCE=.\boxes.cpp
->>>>>>> 1caad519
-
-!IF  "$(CFG)" == "scummvm - Win32 Release"
-
-# ADD CPP /Gd
-
-!ELSEIF  "$(CFG)" == "scummvm - Win32 Debug"
-
-!ENDIF 
-
-# End Source File
-# Begin Source File
-
-<<<<<<< HEAD
-=======
-SOURCE=.\costume.cpp
-# End Source File
-# Begin Source File
-
->>>>>>> 1caad519
-SOURCE=.\debug.cpp
-
-!IF  "$(CFG)" == "scummvm - Win32 Release"
-
-# ADD CPP /Gd
-
-!ELSEIF  "$(CFG)" == "scummvm - Win32 Debug"
-
-!ENDIF 
-
-# End Source File
-# Begin Source File
-
-SOURCE=.\gfx.cpp
-
-!IF  "$(CFG)" == "scummvm - Win32 Release"
-
-# ADD CPP /Gd
-
-!ELSEIF  "$(CFG)" == "scummvm - Win32 Debug"
-
-!ENDIF 
-
-# End Source File
-# Begin Source File
-
-<<<<<<< HEAD
-=======
-SOURCE=.\gui.cpp
-# End Source File
-# Begin Source File
-
->>>>>>> 1caad519
-SOURCE=.\object.cpp
-
-!IF  "$(CFG)" == "scummvm - Win32 Release"
-
-# ADD CPP /Gd
-
-!ELSEIF  "$(CFG)" == "scummvm - Win32 Debug"
-
-!ENDIF 
-
-# End Source File
-# Begin Source File
-
-SOURCE=.\resource.cpp
-
-!IF  "$(CFG)" == "scummvm - Win32 Release"
-
-# ADD CPP /Gd
-
-!ELSEIF  "$(CFG)" == "scummvm - Win32 Debug"
-
-!ENDIF 
-
-# End Source File
-# Begin Source File
-
-SOURCE=.\saveload.cpp
-
-!IF  "$(CFG)" == "scummvm - Win32 Release"
-
-# ADD CPP /Gd
-
-!ELSEIF  "$(CFG)" == "scummvm - Win32 Debug"
-
-!ENDIF 
-
-# End Source File
-# Begin Source File
-
-SOURCE=.\script.cpp
-
-!IF  "$(CFG)" == "scummvm - Win32 Release"
-
-# ADD CPP /Gd
-
-!ELSEIF  "$(CFG)" == "scummvm - Win32 Debug"
-
-!ENDIF 
-
-# End Source File
-# Begin Source File
-
-SOURCE=.\script_v1.cpp
-
-!IF  "$(CFG)" == "scummvm - Win32 Release"
-
-# ADD CPP /Gd
-
-!ELSEIF  "$(CFG)" == "scummvm - Win32 Debug"
-
-!ENDIF 
-
-# End Source File
-# Begin Source File
-
-SOURCE=.\script_v2.cpp
-
-!IF  "$(CFG)" == "scummvm - Win32 Release"
-
-# ADD CPP /Gd
-
-!ELSEIF  "$(CFG)" == "scummvm - Win32 Debug"
-
-!ENDIF 
-
-# End Source File
-# Begin Source File
-
-<<<<<<< HEAD
-SOURCE=.\script_v7.cpp
-# End Source File
-# Begin Source File
-
-=======
->>>>>>> 1caad519
-SOURCE=.\scummvm.cpp
-
-!IF  "$(CFG)" == "scummvm - Win32 Release"
-
-# ADD CPP /Gd
-
-!ELSEIF  "$(CFG)" == "scummvm - Win32 Debug"
-
-!ENDIF 
-
-# End Source File
-# Begin Source File
-
-SOURCE=.\sdl.cpp
-# End Source File
-# Begin Source File
-
-SOURCE=.\sound.cpp
-
-!IF  "$(CFG)" == "scummvm - Win32 Release"
-
-# ADD CPP /Gd
-
-!ELSEIF  "$(CFG)" == "scummvm - Win32 Debug"
-
-!ENDIF 
-
-# End Source File
-# Begin Source File
-
-SOURCE=.\StdAfx.cpp
-
-!IF  "$(CFG)" == "scummvm - Win32 Release"
-
-# ADD CPP /Gd /Yc"stdafx.h"
-
-!ELSEIF  "$(CFG)" == "scummvm - Win32 Debug"
-
-# ADD CPP /Yc"stdafx.h"
-
-!ENDIF 
-
-# End Source File
-# Begin Source File
-
-SOURCE=.\string.cpp
-
-!IF  "$(CFG)" == "scummvm - Win32 Release"
-
-# ADD CPP /Gd
-
-!ELSEIF  "$(CFG)" == "scummvm - Win32 Debug"
-
-!ENDIF 
-
-# End Source File
-# Begin Source File
-
-SOURCE=.\sys.cpp
-
-!IF  "$(CFG)" == "scummvm - Win32 Release"
-
-# ADD CPP /Gd
-
-!ELSEIF  "$(CFG)" == "scummvm - Win32 Debug"
-
-!ENDIF 
-
-# End Source File
-# Begin Source File
-
-SOURCE=.\verbs.cpp
-
-!IF  "$(CFG)" == "scummvm - Win32 Release"
-
-# ADD CPP /Gd
-
-!ELSEIF  "$(CFG)" == "scummvm - Win32 Debug"
-
-!ENDIF 
-
-# End Source File
-# End Group
-# Begin Group "Header Files"
-
-# PROP Default_Filter "h;hpp;hxx;hm;inl"
-# Begin Source File
-
-<<<<<<< HEAD
-=======
-SOURCE=.\sound\fmopl.h
-# End Source File
-# Begin Source File
-
-SOURCE=.\gui.h
-# End Source File
-# Begin Source File
-
->>>>>>> 1caad519
-SOURCE=.\scumm.h
-# End Source File
-# Begin Source File
-
-SOURCE=.\scummsys.h
-# End Source File
-# Begin Source File
-
-<<<<<<< HEAD
-=======
-SOURCE=.\sound.h
-# End Source File
-# Begin Source File
-
->>>>>>> 1caad519
-SOURCE=.\StdAfx.h
-# End Source File
-# End Group
-# Begin Group "Resource Files"
-
-# PROP Default_Filter "ico;cur;bmp;dlg;rc2;rct;bin;rgs;gif;jpg;jpeg;jpe"
-# End Group
-# Begin Source File
-
-SOURCE=.\ReadMe.txt
-# End Source File
-# End Target
-# End Project
+# Microsoft Developer Studio Project File - Name="scummvm" - Package Owner=<4>
+# Microsoft Developer Studio Generated Build File, Format Version 6.00
+# ** DO NOT EDIT **
+
+# TARGTYPE "Win32 (x86) Console Application" 0x0103
+
+CFG=scummvm - Win32 Debug
+!MESSAGE This is not a valid makefile. To build this project using NMAKE,
+!MESSAGE use the Export Makefile command and run
+!MESSAGE 
+!MESSAGE NMAKE /f "scummvm.mak".
+!MESSAGE 
+!MESSAGE You can specify a configuration when running NMAKE
+!MESSAGE by defining the macro CFG on the command line. For example:
+!MESSAGE 
+!MESSAGE NMAKE /f "scummvm.mak" CFG="scummvm - Win32 Debug"
+!MESSAGE 
+!MESSAGE Possible choices for configuration are:
+!MESSAGE 
+!MESSAGE "scummvm - Win32 Release" (based on "Win32 (x86) Console Application")
+!MESSAGE "scummvm - Win32 Debug" (based on "Win32 (x86) Console Application")
+!MESSAGE 
+
+# Begin Project
+# PROP AllowPerConfigDependencies 0
+# PROP Scc_ProjName ""
+# PROP Scc_LocalPath ""
+CPP=cl.exe
+RSC=rc.exe
+
+!IF  "$(CFG)" == "scummvm - Win32 Release"
+
+# PROP BASE Use_MFC 0
+# PROP BASE Use_Debug_Libraries 0
+# PROP BASE Output_Dir "Release"
+# PROP BASE Intermediate_Dir "Release"
+# PROP BASE Target_Dir ""
+# PROP Use_MFC 0
+# PROP Use_Debug_Libraries 0
+# PROP Output_Dir "Release"
+# PROP Intermediate_Dir "Release"
+# PROP Ignore_Export_Lib 0
+# PROP Target_Dir ""
+# ADD BASE CPP /nologo /W3 /GX /O2 /D "WIN32" /D "NDEBUG" /D "_CONSOLE" /D "_MBCS" /Yu"stdafx.h" /FD /c
+# ADD CPP /nologo /Zp4 /MD /W3 /GX /O1 /D "WIN32" /D "NDEBUG" /D "_CONSOLE" /D "_MBCS" /Yu"stdafx.h" /FD /c
+# ADD BASE RSC /l 0x41d /d "NDEBUG"
+# ADD RSC /l 0x41d /d "NDEBUG"
+BSC32=bscmake.exe
+# ADD BASE BSC32 /nologo
+# ADD BSC32 /nologo
+LINK32=link.exe
+# ADD BASE LINK32 kernel32.lib user32.lib gdi32.lib winspool.lib comdlg32.lib advapi32.lib shell32.lib ole32.lib oleaut32.lib uuid.lib odbc32.lib odbccp32.lib kernel32.lib user32.lib gdi32.lib winspool.lib comdlg32.lib advapi32.lib shell32.lib ole32.lib oleaut32.lib uuid.lib odbc32.lib odbccp32.lib /nologo /subsystem:console /machine:I386
+# ADD LINK32 kernel32.lib user32.lib gdi32.lib sdl.lib winmm.lib /nologo /subsystem:console /machine:I386
+
+!ELSEIF  "$(CFG)" == "scummvm - Win32 Debug"
+
+# PROP BASE Use_MFC 0
+# PROP BASE Use_Debug_Libraries 1
+# PROP BASE Output_Dir "Debug"
+# PROP BASE Intermediate_Dir "Debug"
+# PROP BASE Target_Dir ""
+# PROP Use_MFC 0
+# PROP Use_Debug_Libraries 1
+# PROP Output_Dir "Debug"
+# PROP Intermediate_Dir "Debug"
+# PROP Ignore_Export_Lib 0
+# PROP Target_Dir ""
+# ADD BASE CPP /nologo /W3 /Gm /GX /ZI /Od /D "WIN32" /D "_DEBUG" /D "_CONSOLE" /D "_MBCS" /Yu"stdafx.h" /FD /GZ /c
+# ADD CPP /nologo /W3 /Gm /GX /Zi /Od /I "./sound" /I "./" /D "WIN32" /D "_DEBUG" /D "_CONSOLE" /D "_MBCS" /D "ALLOW_GDI" /D "BYPASS_COPY_PROT" /D "USE_ADLIB" /D "DUMP_SCRIPTS" /D "FULL_THROTTLE" /D "CHECK_HEAP" /Yu"stdafx.h" /FD /GZ /c
+# SUBTRACT CPP /Fr
+# ADD BASE RSC /l 0x41d /d "_DEBUG"
+# ADD RSC /l 0x41d /d "_DEBUG"
+BSC32=bscmake.exe
+# ADD BASE BSC32 /nologo
+# ADD BSC32 /nologo
+LINK32=link.exe
+# ADD BASE LINK32 kernel32.lib user32.lib gdi32.lib winspool.lib comdlg32.lib advapi32.lib shell32.lib ole32.lib oleaut32.lib uuid.lib odbc32.lib odbccp32.lib kernel32.lib user32.lib gdi32.lib winspool.lib comdlg32.lib advapi32.lib shell32.lib ole32.lib oleaut32.lib uuid.lib odbc32.lib odbccp32.lib /nologo /subsystem:console /debug /machine:I386 /pdbtype:sept
+# ADD LINK32 kernel32.lib user32.lib gdi32.lib sdl.lib winmm.lib /nologo /subsystem:console /debug /machine:I386 /pdbtype:sept
+
+!ENDIF 
+
+# Begin Target
+
+# Name "scummvm - Win32 Release"
+# Name "scummvm - Win32 Debug"
+# Begin Group "Source Files"
+
+# PROP Default_Filter "cpp;c;cxx;rc;def;r;odl;idl;hpj;bat"
+# Begin Group "sound"
+
+# PROP Default_Filter ""
+# Begin Source File
+
+SOURCE=.\sound\adlib.cpp
+# End Source File
+# Begin Source File
+
+SOURCE=.\sound\fmopl.cpp
+# End Source File
+# Begin Source File
+
+SOURCE=.\sound\gmidi.cpp
+# End Source File
+# Begin Source File
+
+SOURCE=.\sound\imuse.cpp
+# End Source File
+# End Group
+# Begin Source File
+
+SOURCE=.\actor.cpp
+
+!IF  "$(CFG)" == "scummvm - Win32 Release"
+
+# ADD CPP /Gd
+
+!ELSEIF  "$(CFG)" == "scummvm - Win32 Debug"
+
+!ENDIF 
+
+# End Source File
+# Begin Source File
+
+SOURCE=.\akos.cpp
+# End Source File
+# Begin Source File
+
+SOURCE=.\boxes.cpp
+
+!IF  "$(CFG)" == "scummvm - Win32 Release"
+
+# ADD CPP /Gd
+
+!ELSEIF  "$(CFG)" == "scummvm - Win32 Debug"
+
+!ENDIF 
+
+# End Source File
+# Begin Source File
+
+SOURCE=.\costume.cpp
+# End Source File
+# Begin Source File
+
+SOURCE=.\debug.cpp
+
+!IF  "$(CFG)" == "scummvm - Win32 Release"
+
+# ADD CPP /Gd
+
+!ELSEIF  "$(CFG)" == "scummvm - Win32 Debug"
+
+!ENDIF 
+
+# End Source File
+# Begin Source File
+
+SOURCE=.\gfx.cpp
+
+!IF  "$(CFG)" == "scummvm - Win32 Release"
+
+# ADD CPP /Gd
+
+!ELSEIF  "$(CFG)" == "scummvm - Win32 Debug"
+
+!ENDIF 
+
+# End Source File
+# Begin Source File
+
+SOURCE=.\gui.cpp
+# End Source File
+# Begin Source File
+
+SOURCE=.\object.cpp
+
+!IF  "$(CFG)" == "scummvm - Win32 Release"
+
+# ADD CPP /Gd
+
+!ELSEIF  "$(CFG)" == "scummvm - Win32 Debug"
+
+!ENDIF 
+
+# End Source File
+# Begin Source File
+
+SOURCE=.\resource.cpp
+
+!IF  "$(CFG)" == "scummvm - Win32 Release"
+
+# ADD CPP /Gd
+
+!ELSEIF  "$(CFG)" == "scummvm - Win32 Debug"
+
+!ENDIF 
+
+# End Source File
+# Begin Source File
+
+SOURCE=.\saveload.cpp
+
+!IF  "$(CFG)" == "scummvm - Win32 Release"
+
+# ADD CPP /Gd
+
+!ELSEIF  "$(CFG)" == "scummvm - Win32 Debug"
+
+!ENDIF 
+
+# End Source File
+# Begin Source File
+
+SOURCE=.\script.cpp
+
+!IF  "$(CFG)" == "scummvm - Win32 Release"
+
+# ADD CPP /Gd
+
+!ELSEIF  "$(CFG)" == "scummvm - Win32 Debug"
+
+!ENDIF 
+
+# End Source File
+# Begin Source File
+
+SOURCE=.\script_v1.cpp
+
+!IF  "$(CFG)" == "scummvm - Win32 Release"
+
+# ADD CPP /Gd
+
+!ELSEIF  "$(CFG)" == "scummvm - Win32 Debug"
+
+!ENDIF 
+
+# End Source File
+# Begin Source File
+
+SOURCE=.\script_v2.cpp
+
+!IF  "$(CFG)" == "scummvm - Win32 Release"
+
+# ADD CPP /Gd
+
+!ELSEIF  "$(CFG)" == "scummvm - Win32 Debug"
+
+!ENDIF 
+
+# End Source File
+# Begin Source File
+
+SOURCE=.\scummvm.cpp
+
+!IF  "$(CFG)" == "scummvm - Win32 Release"
+
+# ADD CPP /Gd
+
+!ELSEIF  "$(CFG)" == "scummvm - Win32 Debug"
+
+!ENDIF 
+
+# End Source File
+# Begin Source File
+
+SOURCE=.\sdl.cpp
+# End Source File
+# Begin Source File
+
+SOURCE=.\sound.cpp
+
+!IF  "$(CFG)" == "scummvm - Win32 Release"
+
+# ADD CPP /Gd
+
+!ELSEIF  "$(CFG)" == "scummvm - Win32 Debug"
+
+!ENDIF 
+
+# End Source File
+# Begin Source File
+
+SOURCE=.\StdAfx.cpp
+
+!IF  "$(CFG)" == "scummvm - Win32 Release"
+
+# ADD CPP /Gd /Yc"stdafx.h"
+
+!ELSEIF  "$(CFG)" == "scummvm - Win32 Debug"
+
+# ADD CPP /Yc"stdafx.h"
+
+!ENDIF 
+
+# End Source File
+# Begin Source File
+
+SOURCE=.\string.cpp
+
+!IF  "$(CFG)" == "scummvm - Win32 Release"
+
+# ADD CPP /Gd
+
+!ELSEIF  "$(CFG)" == "scummvm - Win32 Debug"
+
+!ENDIF 
+
+# End Source File
+# Begin Source File
+
+SOURCE=.\sys.cpp
+
+!IF  "$(CFG)" == "scummvm - Win32 Release"
+
+# ADD CPP /Gd
+
+!ELSEIF  "$(CFG)" == "scummvm - Win32 Debug"
+
+!ENDIF 
+
+# End Source File
+# Begin Source File
+
+SOURCE=.\verbs.cpp
+
+!IF  "$(CFG)" == "scummvm - Win32 Release"
+
+# ADD CPP /Gd
+
+!ELSEIF  "$(CFG)" == "scummvm - Win32 Debug"
+
+!ENDIF 
+
+# End Source File
+# End Group
+# Begin Group "Header Files"
+
+# PROP Default_Filter "h;hpp;hxx;hm;inl"
+# Begin Source File
+
+SOURCE=.\sound\fmopl.h
+# End Source File
+# Begin Source File
+
+SOURCE=.\gui.h
+# End Source File
+# Begin Source File
+
+SOURCE=.\scumm.h
+# End Source File
+# Begin Source File
+
+SOURCE=.\scummsys.h
+# End Source File
+# Begin Source File
+
+SOURCE=.\sound.h
+# End Source File
+# Begin Source File
+
+SOURCE=.\StdAfx.h
+# End Source File
+# End Group
+# Begin Group "Resource Files"
+
+# PROP Default_Filter "ico;cur;bmp;dlg;rc2;rct;bin;rgs;gif;jpg;jpeg;jpe"
+# End Group
+# Begin Source File
+
+SOURCE=.\ReadMe.txt
+# End Source File
+# End Target
+# End Project