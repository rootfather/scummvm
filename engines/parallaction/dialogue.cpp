--- conflicted
+++ resolved
@@ -224,13 +224,8 @@
 		answer = 0;
 
 		displayQuestion();
-<<<<<<< HEAD
-		
+
 		if (_vm->quit())
-=======
-
-		if (_engineFlags & kEngineQuit)
->>>>>>> ef95c6ff
 			return;
 
 		if (_q->_answers[0] == NULL) break;
@@ -272,12 +267,8 @@
 
 	uint32 event;
 	Common::Point p;
-<<<<<<< HEAD
 	while (!_vm->quit()) {
-=======
-	while ((_engineFlags & kEngineQuit) == 0) {
->>>>>>> ef95c6ff
-
+	
 		_vm->_input->readInput();
 		_vm->_input->getCursorPos(p);
 		event = _vm->_input->getLastButtonEvent();
