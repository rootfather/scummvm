<<<<<<< HEAD
/* ScummVM - Graphic Adventure Engine
 *
 * ScummVM is the legal property of its developers, whose names
 * are too numerous to list here. Please refer to the COPYRIGHT
 * file distributed with this source distribution.
 *
 * This program is free software; you can redistribute it and/or
 * modify it under the terms of the GNU General Public License
 * as published by the Free Software Foundation; either version 2
 * of the License, or (at your option) any later version.

 * This program is distributed in the hope that it will be useful,
 * but WITHOUT ANY WARRANTY; without even the implied warranty of
 * MERCHANTABILITY or FITNESS FOR A PARTICULAR PURPOSE.  See the
 * GNU General Public License for more details.

 * You should have received a copy of the GNU General Public License
 * along with this program; if not, write to the Free Software
 * Foundation, Inc., 51 Franklin Street, Fifth Floor, Boston, MA 02110-1301, USA.
 *
 */

#ifndef PRINCE_H
#define PRINCE_H

#include "common/random.h"
#include "common/system.h"
#include "common/debug.h"
#include "common/debug-channels.h"
#include "common/textconsole.h"
#include "common/rect.h"
#include "common/events.h"

#include "graphics/decoders/bmp.h"

#include "gui/debugger.h"

#include "engines/engine.h"
#include "engines/util.h"

#include "audio/mixer.h"

#include "video/flic_decoder.h"

#include "prince/font.h"
#include "prince/mhwanh.h"

namespace Prince {

struct PrinceGameDescription;

class PrinceEngine;
class GraphicsMan;
class Script;
class Debugger;

class PrinceEngine : public Engine {
protected:
    Common::Error run();

public:
    PrinceEngine(OSystem *syst, const PrinceGameDescription *gameDesc);
    virtual ~PrinceEngine();

    virtual bool hasFeature(EngineFeature f) const;

    int getGameType() const;
    const char *getGameId() const;
    uint32 getFeatures() const;
    Common::Language getLanguage() const;

    const PrinceGameDescription *_gameDescription;
    Video::FlicDecoder _flicPlayer;

    bool loadLocation(uint16 locationNr);
    bool loadAnim(uint16 animNr);

    virtual GUI::Debugger *getDebugger();

private:
    bool playNextFrame();
    void keyHandler(Common::Event event);

    Common::RandomSource *_rnd;
    Graphics::BitmapDecoder _roomBmp;
    uint16 _locationNr;
    MhwanhDecoder _walizkaBmp;

    Debugger *_debugger;
    GraphicsMan *_graph;
    Script *_script;
    Font _font;
    
    void mainLoop();

};

} // End of namespace Prince

#endif
=======
/* ScummVM - Graphic Adventure Engine
 *
 * ScummVM is the legal property of its developers, whose names
 * are too numerous to list here. Please refer to the COPYRIGHT
 * file distributed with this source distribution.
 *
 * This program is free software; you can redistribute it and/or
 * modify it under the terms of the GNU General Public License
 * as published by the Free Software Foundation; either version 2
 * of the License, or (at your option) any later version.

 * This program is distributed in the hope that it will be useful,
 * but WITHOUT ANY WARRANTY; without even the implied warranty of
 * MERCHANTABILITY or FITNESS FOR A PARTICULAR PURPOSE.  See the
 * GNU General Public License for more details.

 * You should have received a copy of the GNU General Public License
 * along with this program; if not, write to the Free Software
 * Foundation, Inc., 51 Franklin Street, Fifth Floor, Boston, MA 02110-1301, USA.
 *
 */

#ifndef PRINCE_H
#define PRINCE_H

#include "common/random.h"
#include "common/system.h"
#include "common/debug.h"
#include "common/debug-channels.h"
#include "common/textconsole.h"
#include "common/rect.h"
#include "common/events.h"

#include "graphics/decoders/bmp.h"

#include "gui/debugger.h"

#include "engines/engine.h"
#include "engines/util.h"

#include "audio/mixer.h"

#include "video/flic_decoder.h"

#include "prince/font.h"
#include "prince/mhwanh.h"

namespace Prince {

struct PrinceGameDescription;

class PrinceEngine;
class GraphicsMan;
class Script;
class Debugger;
class ObjectList;
class MobList;
class MusicPlayer;
class VariaTxt;

struct Text {
	const char *_str;
	uint16 _x, _y;
	uint16 _time;
	uint32 _color;

	Text() : _str(NULL), _x(0), _y(0), _time(0), _color(255){
	}
};

struct DebugChannel {

enum Type {
	kScript,
	kEngine 
};

};

class PrinceEngine : public Engine {
protected:
	Common::Error run();

public:
	PrinceEngine(OSystem *syst, const PrinceGameDescription *gameDesc);
	virtual ~PrinceEngine();

	virtual bool hasFeature(EngineFeature f) const;

	int getGameType() const;
	const char *getGameId() const;
	uint32 getFeatures() const;
	Common::Language getLanguage() const;

	const PrinceGameDescription *_gameDescription;
	Video::FlicDecoder _flicPlayer;
	VariaTxt *_variaTxt;

	uint32 _talkTxtSize;
	byte *_talkTxt;

	bool loadLocation(uint16 locationNr);
	bool loadAnim(uint16 animNr, bool loop);

	virtual GUI::Debugger *getDebugger();

	void changeCursor(uint16 curId);
	void printAt(uint32 slot, uint8 color, const char *s, uint16 x, uint16 y);

	static const uint8 MAXTEXTS = 32;
	Text _textSlots[MAXTEXTS];

	uint64 _frameNr;

private:
	bool playNextFrame();
	void keyHandler(Common::Event event);
	void hotspot();
	void scrollCameraRight(int16 delta);
	void scrollCameraLeft(int16 delta);
	void drawScreen();
	void showTexts();

	uint32 getTextWidth(const char *s);

	Common::RandomSource *_rnd;
	Graphics::BitmapDecoder _roomBmp;
	uint16 _locationNr;
	MhwanhDecoder _walizkaBmp;

	Graphics::Surface *_cur1;
	Graphics::Surface *_cur2;

	Debugger *_debugger;
	GraphicsMan *_graph;
	Script *_script;
	Font _font;
	ObjectList *_objectList;
	MobList *_mobList;
	MusicPlayer *_midiPlayer;
	uint16 _cameraX;
	uint16 _newCameraX;
	uint16 _sceneWidth;

	bool _flicLooped;
	
	void mainLoop();

};

} // End of namespace Prince

#endif

/* vim: set tabstop=4 noexpandtab: */
>>>>>>> 9dc35033
<|MERGE_RESOLUTION|>--- conflicted
+++ resolved
@@ -1,105 +1,3 @@
-<<<<<<< HEAD
-/* ScummVM - Graphic Adventure Engine
- *
- * ScummVM is the legal property of its developers, whose names
- * are too numerous to list here. Please refer to the COPYRIGHT
- * file distributed with this source distribution.
- *
- * This program is free software; you can redistribute it and/or
- * modify it under the terms of the GNU General Public License
- * as published by the Free Software Foundation; either version 2
- * of the License, or (at your option) any later version.
-
- * This program is distributed in the hope that it will be useful,
- * but WITHOUT ANY WARRANTY; without even the implied warranty of
- * MERCHANTABILITY or FITNESS FOR A PARTICULAR PURPOSE.  See the
- * GNU General Public License for more details.
-
- * You should have received a copy of the GNU General Public License
- * along with this program; if not, write to the Free Software
- * Foundation, Inc., 51 Franklin Street, Fifth Floor, Boston, MA 02110-1301, USA.
- *
- */
-
-#ifndef PRINCE_H
-#define PRINCE_H
-
-#include "common/random.h"
-#include "common/system.h"
-#include "common/debug.h"
-#include "common/debug-channels.h"
-#include "common/textconsole.h"
-#include "common/rect.h"
-#include "common/events.h"
-
-#include "graphics/decoders/bmp.h"
-
-#include "gui/debugger.h"
-
-#include "engines/engine.h"
-#include "engines/util.h"
-
-#include "audio/mixer.h"
-
-#include "video/flic_decoder.h"
-
-#include "prince/font.h"
-#include "prince/mhwanh.h"
-
-namespace Prince {
-
-struct PrinceGameDescription;
-
-class PrinceEngine;
-class GraphicsMan;
-class Script;
-class Debugger;
-
-class PrinceEngine : public Engine {
-protected:
-    Common::Error run();
-
-public:
-    PrinceEngine(OSystem *syst, const PrinceGameDescription *gameDesc);
-    virtual ~PrinceEngine();
-
-    virtual bool hasFeature(EngineFeature f) const;
-
-    int getGameType() const;
-    const char *getGameId() const;
-    uint32 getFeatures() const;
-    Common::Language getLanguage() const;
-
-    const PrinceGameDescription *_gameDescription;
-    Video::FlicDecoder _flicPlayer;
-
-    bool loadLocation(uint16 locationNr);
-    bool loadAnim(uint16 animNr);
-
-    virtual GUI::Debugger *getDebugger();
-
-private:
-    bool playNextFrame();
-    void keyHandler(Common::Event event);
-
-    Common::RandomSource *_rnd;
-    Graphics::BitmapDecoder _roomBmp;
-    uint16 _locationNr;
-    MhwanhDecoder _walizkaBmp;
-
-    Debugger *_debugger;
-    GraphicsMan *_graph;
-    Script *_script;
-    Font _font;
-    
-    void mainLoop();
-
-};
-
-} // End of namespace Prince
-
-#endif
-=======
 /* ScummVM - Graphic Adventure Engine
  *
  * ScummVM is the legal property of its developers, whose names
@@ -254,5 +152,4 @@
 
 #endif
 
-/* vim: set tabstop=4 noexpandtab: */
->>>>>>> 9dc35033
+/* vim: set tabstop=4 noexpandtab: */