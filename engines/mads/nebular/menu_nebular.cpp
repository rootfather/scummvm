--- conflicted
+++ resolved
@@ -389,8 +389,6 @@
 	return false;
 }
 
-<<<<<<< HEAD
-=======
 /*------------------------------------------------------------------------*/
 
 void RexAnimationView::scriptDone() {
@@ -406,7 +404,6 @@
 	}
 }
 
->>>>>>> 141ff4d0
 } // End of namespace Nebular
 
 } // End of namespace MADS