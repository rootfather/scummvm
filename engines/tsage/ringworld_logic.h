/* ScummVM - Graphic Adventure Engine
 *
 * ScummVM is the legal property of its developers, whose names
 * are too numerous to list here. Please refer to the COPYRIGHT
 * file distributed with this source distribution.
 *
 * This program is free software; you can redistribute it and/or
 * modify it under the terms of the GNU General Public License
 * as published by the Free Software Foundation; either version 2
 * of the License, or (at your option) any later version.

 * This program is distributed in the hope that it will be useful,
 * but WITHOUT ANY WARRANTY; without even the implied warranty of
 * MERCHANTABILITY or FITNESS FOR A PARTICULAR PURPOSE.	 See the
 * GNU General Public License for more details.

 * You should have received a copy of the GNU General Public License
 * along with this program; if not, write to the Free Software
 * Foundation, Inc., 51 Franklin Street, Fifth Floor, Boston, MA 02110-1301, USA.
 *
 * $URL: https://scummvm-misc.svn.sourceforge.net/svnroot/scummvm-misc/trunk/engines/tsage/scene_logic.h $
 * $Id: scene_logic.h 232 2011-02-12 11:56:38Z dreammaster $
 *
 */

#ifndef TSAGE_RINGWORLD_LOGIC_H
#define TSAGE_RINGWORLD_LOGIC_H

#include "common/scummsys.h"
#include "tsage/events.h"
#include "tsage/core.h"
#include "tsage/scenes.h"
#include "tsage/globals.h"

namespace tSage {

#define ADD_PLAYER_MOVER(X, Y) { Common::Point pt(X, Y); PlayerMover *mover = new PlayerMover(); \
	_globals->_player.addMover(mover, &pt, this); }
#define ADD_PLAYER_MOVER_NULL(OBJ, X, Y) { Common::Point pt(X, Y); PlayerMover *mover = new PlayerMover(); \
	OBJ.addMover(mover, &pt, NULL); }
#define ADD_PLAYER_MOVER_THIS(OBJ, X, Y) { Common::Point pt(X, Y); PlayerMover *mover = new PlayerMover(); \
	OBJ.addMover(mover, &pt, this); }

#define ADD_MOVER(OBJ, X, Y) { Common::Point pt(X, Y); NpcMover *mover = new NpcMover(); \
	OBJ.addMover(mover, &pt, this); }
#define ADD_MOVER_NULL(OBJ, X, Y) { Common::Point pt(X, Y); NpcMover *mover = new NpcMover(); \
	OBJ.addMover(mover, &pt, NULL); }


class SceneFactory {
public:
	static Scene *createScene(int sceneNumber);
};

class DisplayHotspot: public SceneObject {
private:
	Common::Array<int> _actions;
	bool performAction(int action);
public:
	DisplayHotspot(int regionId, ...);

	virtual void doAction(int action) { 
		if (!performAction(action))
			SceneHotspot::doAction(action);
	}
};

class DisplayObject: public SceneObject {
private:
	Common::Array<int> _actions;
	bool performAction(int action);
public:
	DisplayObject(int firstAction, ...);

	virtual void doAction(int action) { 
		if (!performAction(action))
			SceneHotspot::doAction(action);
	}
};

class SceneArea: public SavedObject {
public:
	GfxSurface _surface;
	GfxSurface *_savedArea;
	Common::Point _pt;
	int _resNum;
	int _rlbNum;
	int _subNum;
	int _actionId;
	Rect _bounds;
public:
	SceneArea();
	~SceneArea();

	void setup(int resNum, int rlbNum, int subNum, int actionId);
	void draw2();
	void display();
	void restore();

	virtual void synchronise(Serialiser &s);
	virtual void draw(bool flag);
	virtual void wait();
};

/*--------------------------------------------------------------------------*/
// Ringworld specific game speakers

class SpeakerGText: public Speaker {
public:
	SceneObject _sceneObject;
public:
	SpeakerGText();

	virtual Common::String getClassName() { return "SpeakerGText"; }
	virtual void setText(const Common::String &msg);
	virtual void removeText();
};	

class SpeakerPOR: public AnimatedSpeaker {
	class SpeakerAction1: public SpeakerAction {
	public:
		virtual void signal();
	};

public:
	SceneObject _object3;
	SpeakerAction1 _action2;
public:
	SpeakerPOR();
	virtual Common::String getClassName() { return "SpeakerPOR"; }
	virtual void setText(const Common::String &msg);
};	

class SpeakerOText: public SpeakerGText {
public:
	SpeakerOText();

	virtual Common::String getClassName() { return "SpeakerOText"; }
};	

class SpeakerPOText: public ScreenSpeaker {
public:
	SpeakerPOText();

	virtual Common::String getClassName() { return "SpeakerPOText"; }
};

class SpeakerSText: public ScreenSpeaker {
public:
	SpeakerSText();

	virtual Common::String getClassName() { return "SpeakerSText"; }
};

class SpeakerQText: public ScreenSpeaker {
public:
	SpeakerQText();

	virtual Common::String getClassName() { return "SpeakerQText"; }
};

class SpeakerMText: public ScreenSpeaker {
public:
	SpeakerMText();

	virtual Common::String getClassName() { return "SpeakerMText"; }
};

class SpeakerCText: public ScreenSpeaker {
public:
	SpeakerCText();

	virtual Common::String getClassName() { return "SpeakerCText"; }
};

class SpeakerEText: public ScreenSpeaker {
public:
	SpeakerEText();

	virtual Common::String getClassName() { return "SpeakerEText"; }
};

class SpeakerGR: public AnimatedSpeaker {
public:
	SpeakerGR();

	virtual Common::String getClassName() { return "SpeakerGR"; }
};	

class SpeakerHText: public ScreenSpeaker {
public:
	SpeakerHText();

	virtual Common::String getClassName() { return "SpeakerHText"; }
};

class SpeakerPText: public ScreenSpeaker {
public:
	SpeakerPText();

	virtual Common::String getClassName() { return "SpeakerPText"; }
};

class SpeakerCHFText: public ScreenSpeaker {
public:
	SpeakerCHFText();

	virtual Common::String getClassName() { return "SpeakerCHFText"; }
};

class SpeakerSKText: public ScreenSpeaker {
public:
	SpeakerSKText();

	virtual Common::String getClassName() { return "SpeakerSKText"; }
};

class SpeakerCDRText: public ScreenSpeaker {
public:
	SpeakerCDRText();

	virtual Common::String getClassName() { return "SpeakerCDRText"; }
};

class SpeakerFLText: public ScreenSpeaker {
public:
	SpeakerFLText();

	virtual Common::String getClassName() { return "SpeakerFLText"; }
};

<<<<<<< HEAD
class SpeakerBatText: public ScreenSpeaker {
public:
	SpeakerBatText();

	virtual Common::String getClassName() { return "SpeakerFLText"; }
=======
class SpeakerQR: public AnimatedSpeaker {
public:
	SpeakerQR();

	virtual Common::String getClassName() { return "SpeakerQR"; }
	virtual void setText(const Common::String &msg);
};

class SpeakerQU: public AnimatedSpeaker {
public:
	SpeakerQU();

	virtual Common::String getClassName() { return "SpeakerQU"; }
	virtual void setText(const Common::String &msg);
};

class SpeakerSKL: public AnimatedSpeaker {
public:
	SpeakerSKL();

	virtual Common::String getClassName() { return "SpeakerQL"; }
	virtual void setText(const Common::String &msg);
>>>>>>> 753dcda5
};

class SpeakerQL: public AnimatedSpeaker {
public:
	SpeakerQL();

	virtual Common::String getClassName() { return "SpeakerQL"; }
	virtual void setText(const Common::String &msg);
};

class SpeakerSR: public AnimatedSpeaker {
public:
	SceneObject _object3;
public:
	SpeakerSR();

	virtual Common::String getClassName() { return "SpeakerSR"; }
	void setText(const Common::String &msg);
};

class SpeakerSL: public AnimatedSpeaker {
public:
	SpeakerSL();

	virtual Common::String getClassName() { return "SpeakerSL"; }
	virtual void setText(const Common::String &msg);
};

class SpeakerCR: public AnimatedSpeaker {
public:
	SpeakerCR();

	virtual Common::String getClassName() { return "SpeakerCR"; }
	virtual void setText(const Common::String &msg);
};

class SpeakerMR: public AnimatedSpeaker {
public:
	SpeakerMR();

	virtual Common::String getClassName() { return "SpeakerMR"; }
	virtual void setText(const Common::String &msg);
};

class SpeakerSAL: public AnimatedSpeaker {
public:
	SpeakerSAL();

	virtual Common::String getClassName() { return "SpeakerSAL"; }
	virtual void setText(const Common::String &msg);
};	

class SpeakerML: public AnimatedSpeaker {
public:
	SpeakerML();

	virtual Common::String getClassName() { return "SpeakerML"; }
	virtual void setText(const Common::String &msg);
};	

class SpeakerCHFL: public AnimatedSpeaker {
public:
	SpeakerCHFL();

	virtual Common::String getClassName() { return "SpeakerCHFL"; }
	virtual void setText(const Common::String &msg);
};	

class SpeakerCHFR: public AnimatedSpeaker {
public:
	SpeakerCHFR();

	virtual Common::String getClassName() { return "SpeakerCHFR"; }
	virtual void setText(const Common::String &msg);
};	

class SpeakerPL: public AnimatedSpeaker {
public:
	SceneObject _object3;
	SpeakerAction _speakerAction2;

	SpeakerPL();

	virtual Common::String getClassName() { return "SpeakerPL"; }
	virtual void setText(const Common::String &msg);
	virtual void removeText();
};	

class SpeakerPR: public AnimatedSpeaker {
public:
	SceneObject _object3;
	SpeakerAction _speakerAction2;

	SpeakerPR();

	virtual Common::String getClassName() { return "SpeakerPR"; }
	virtual void setText(const Common::String &msg);
	virtual void removeText();
};	

class SpeakerCDR: public AnimatedSpeaker {
public:
	SpeakerCDR();

	virtual Common::String getClassName() { return "SpeakerCDR"; }
	virtual void setText(const Common::String &msg);
};	

class SpeakerCDL: public AnimatedSpeaker {
public:
	SpeakerCDL();

	virtual Common::String getClassName() { return "SpeakerCDL"; }
	virtual void setText(const Common::String &msg);
};

class SpeakerFLL: public AnimatedSpeaker {
public:
	SpeakerFLL();

	virtual Common::String getClassName() { return "SpeakerFLL"; }
	virtual void setText(const Common::String &msg);
};

} // End of namespace tSage

#endif<|MERGE_RESOLUTION|>--- conflicted
+++ resolved
@@ -229,13 +229,13 @@
 	virtual Common::String getClassName() { return "SpeakerFLText"; }
 };
 
-<<<<<<< HEAD
 class SpeakerBatText: public ScreenSpeaker {
 public:
 	SpeakerBatText();
 
 	virtual Common::String getClassName() { return "SpeakerFLText"; }
-=======
+};
+
 class SpeakerQR: public AnimatedSpeaker {
 public:
 	SpeakerQR();
@@ -258,7 +258,6 @@
 
 	virtual Common::String getClassName() { return "SpeakerQL"; }
 	virtual void setText(const Common::String &msg);
->>>>>>> 753dcda5
 };
 
 class SpeakerQL: public AnimatedSpeaker {
