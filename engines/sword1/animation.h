--- conflicted
+++ resolved
@@ -82,13 +82,9 @@
 	OSystem *_system;
 	Common::List<MovieText> _movieTexts;
 	int _textX, _textY, _textWidth, _textHeight;
-<<<<<<< HEAD
 	int _textColor;
-	byte _black;
-	byte _c1Color, _c2Color, _c3Color, _c4Color;
-=======
-	uint32 _white, _black;
->>>>>>> 7a3e0ea4
+	uint32 _black;
+	uint32 _c1Color, _c2Color, _c3Color, _c4Color;
 	DecoderType _decoderType;
 
 	Video::VideoDecoder *_decoder;
@@ -99,14 +95,9 @@
 	void performPostProcessing(byte *screen);
 	void drawFramePSX(const Graphics::Surface *frame);
 
-<<<<<<< HEAD
-	byte findBlackPalIndex();
-	byte findTextColorPalIndex();
+	uint32 getBlackColor();
+	uint32 findTextColor();
 	void convertColor(byte r, byte g, byte b, float &h, float &s, float &v);
-=======
-	uint32 getBlackColor();
-	uint32 getWhiteColor();
->>>>>>> 7a3e0ea4
 };
 
 MoviePlayer *makeMoviePlayer(uint32 id, SwordEngine *vm, Text *textMan, ResMan *resMan, Audio::Mixer *snd, OSystem *system);
