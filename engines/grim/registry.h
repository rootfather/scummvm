--- conflicted
+++ resolved
@@ -93,9 +93,7 @@
 	Value _joystick;
 	Value _spewOnError;
 	Value _transcript;
-<<<<<<< HEAD
 	Value _dummy;
-=======
 	
 	// Remastered (TODO: Fix the type-handling), TODO: Disable for original
 	Value _directorsCommentary;
@@ -107,7 +105,6 @@
 	Value _directorsCommentaryVolume;
 	Value _renderingMode;
 	Value _fullScreen;
->>>>>>> b37fcc8b
 
 	bool _dirty;
 
