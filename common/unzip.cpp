/* ScummVM - Graphic Adventure Engine
 *
 * ScummVM is the legal property of its developers, whose names
 * are too numerous to list here. Please refer to the COPYRIGHT
 * file distributed with this source distribution.
 *
 * This program is free software; you can redistribute it and/or
 * modify it under the terms of the GNU General Public License
 * as published by the Free Software Foundation; either version 2
 * of the License, or (at your option) any later version.
 *
 * This program is distributed in the hope that it will be useful,
 * but WITHOUT ANY WARRANTY; without even the implied warranty of
 * MERCHANTABILITY or FITNESS FOR A PARTICULAR PURPOSE.  See the
 * GNU General Public License for more details.
 *
 * You should have received a copy of the GNU General Public License
 * along with this program; if not, write to the Free Software
 * Foundation, Inc., 51 Franklin Street, Fifth Floor, Boston, MA 02110-1301, USA.
 *
 * $URL$
 * $Id$
 */

/* unzip.c -- IO on .zip files using zlib
   Version 0.15 beta, Mar 19th, 1998,

   Read unzip.h for more info
*/

/* unzip.h -- IO for uncompress .zip files using zlib
   Version 0.15 beta, Mar 19th, 1998,

   Copyright (C) 1998 Gilles Vollant

   This unzip package allow extract file from .ZIP file, compatible with PKZip 2.04g
     WinZip, InfoZip tools and compatible.
   Encryption and multi volume ZipFile (span) are not supported.
   Old compressions used by old PKZip 1.x are not supported

   THIS IS AN ALPHA VERSION. AT THIS STAGE OF DEVELOPPEMENT, SOMES API OR STRUCTURE
   CAN CHANGE IN FUTURE VERSION !!
   I WAIT FEEDBACK at mail info@winimage.com
   Visit also http://www.winimage.com/zLibDll/unzip.htm for evolution

   Condition of use and distribution are the same than zlib :

  This software is provided 'as-is', without any express or implied
  warranty.  In no event will the authors be held liable for any damages
  arising from the use of this software.

  Permission is granted to anyone to use this software for any purpose,
  including commercial applications, and to alter it and redistribute it
  freely, subject to the following restrictions:

  1. The origin of this software must not be misrepresented; you must not
     claim that you wrote the original software. If you use this software
     in a product, an acknowledgment in the product documentation would be
     appreciated but is not required.
  2. Altered source versions must be plainly marked as such, and must not be
     misrepresented as being the original software.
  3. This notice may not be removed or altered from any source distribution.


*/
/* for more info about .ZIP format, see
      ftp://ftp.cdrom.com/pub/infozip/doc/appnote-970311-iz.zip
   PkWare has also a specification at :
      ftp://ftp.pkware.com/probdesc.zip */


#include "common/scummsys.h"

#ifdef USE_ZLIB

#ifdef __SYMBIAN32__
#include <zlib\zlib.h>
#else
#include <zlib.h>
#endif

#include "common/unzip.h"
#include "common/file.h"

#if defined(STRICTUNZIP) || defined(STRICTZIPUNZIP)
/* like the STRICT of WIN32, we define a pointer that cannot be converted
    from (void*) without cast */
typedef struct TagunzFile__ { int unused; } unzFile__;
typedef unzFile__ *unzFile;
#else
typedef voidp unzFile;
#endif


#define UNZ_OK                                  (0)
#define UNZ_END_OF_LIST_OF_FILE (-100)
#define UNZ_ERRNO               (Z_ERRNO)
#define UNZ_EOF                 (0)
#define UNZ_PARAMERROR                  (-102)
#define UNZ_BADZIPFILE                  (-103)
#define UNZ_INTERNALERROR               (-104)
#define UNZ_CRCERROR                    (-105)

/* tm_unz contain date/time info */
typedef struct {
	uInt tm_sec;            /* seconds after the minute - [0,59] */
	uInt tm_min;            /* minutes after the hour - [0,59] */
	uInt tm_hour;           /* hours since midnight - [0,23] */
	uInt tm_mday;           /* day of the month - [1,31] */
	uInt tm_mon;            /* months since January - [0,11] */
	uInt tm_year;           /* years - [1980..2044] */
} tm_unz;

/* unz_global_info structure contain global data about the ZIPfile
   These data comes from the end of central dir */
typedef struct {
	uLong number_entry;         /* total number of entries in
				       the central dir on this disk */
	uLong size_comment;         /* size of the global comment of the zipfile */
} unz_global_info;


/* unz_file_info contain information about a file in the zipfile */
typedef struct {
    uLong version;              /* version made by                 2 bytes */
    uLong version_needed;       /* version needed to extract       2 bytes */
    uLong flag;                 /* general purpose bit flag        2 bytes */
    uLong compression_method;   /* compression method              2 bytes */
    uLong dosDate;              /* last mod file date in Dos fmt   4 bytes */
    uLong crc;                  /* crc-32                          4 bytes */
    uLong compressed_size;      /* compressed size                 4 bytes */
    uLong uncompressed_size;    /* uncompressed size               4 bytes */
    uLong size_filename;        /* filename length                 2 bytes */
    uLong size_file_extra;      /* extra field length              2 bytes */
    uLong size_file_comment;    /* file comment length             2 bytes */

    uLong disk_num_start;       /* disk number start               2 bytes */
    uLong internal_fa;          /* internal file attributes        2 bytes */
    uLong external_fa;          /* external file attributes        4 bytes */

    tm_unz tmu_date;
} unz_file_info;

int unzStringFileNameCompare(const char* fileName1,
												 const char* fileName2,
												 int iCaseSensitivity);
/*
   Compare two filename (fileName1,fileName2).
   If iCaseSenisivity = 1, comparision is case sensitivity (like strcmp)
   If iCaseSenisivity = 2, comparision is not case sensitivity (like strcmpi
								or strcasecmp)
   If iCaseSenisivity = 0, case sensitivity is defaut of your operating system
	(like 1 on Unix, 2 on Windows)
*/


unzFile unzOpen(const char *path);
/*
  Open a Zip file. path contain the full pathname (by example,
     on a Windows NT computer "c:\\zlib\\zlib111.zip" or on an Unix computer
	 "zlib/zlib111.zip".
	 If the zipfile cannot be opened (file don't exist or in not valid), the
	   return value is NULL.
     Else, the return value is a unzFile Handle, usable with other function
	   of this unzip package.
*/

int unzClose(unzFile file);
/*
  Close a ZipFile opened with unzipOpen.
  If there is files inside the .Zip opened with unzOpenCurrentFile (see later),
    these files MUST be closed with unzipCloseCurrentFile before call unzipClose.
  return UNZ_OK if there is no problem. */

int unzGetGlobalInfo(unzFile file,
					unz_global_info *pglobal_info);
/*
  Write info about the ZipFile in the *pglobal_info structure.
  No preparation of the structure is needed
  return UNZ_OK if there is no problem. */


int unzGetGlobalComment(unzFile file, char *szComment, uLong uSizeBuf);
/*
  Get the global comment string of the ZipFile, in the szComment buffer.
  uSizeBuf is the size of the szComment buffer.
  return the number of byte copied or an error code <0
*/


/***************************************************************************/
/* Unzip package allow you browse the directory of the zipfile */

int unzGoToFirstFile(unzFile file);
/*
  Set the current file of the zipfile to the first file.
  return UNZ_OK if there is no problem
*/

int unzGoToNextFile(unzFile file);
/*
  Set the current file of the zipfile to the next file.
  return UNZ_OK if there is no problem
  return UNZ_END_OF_LIST_OF_FILE if the actual file was the latest.
*/

int unzLocateFile(unzFile file, const char *szFileName, int iCaseSensitivity);
/*
  Try locate the file szFileName in the zipfile.
  For the iCaseSensitivity signification, see unzStringFileNameCompare

  return value :
  UNZ_OK if the file is found. It becomes the current file.
  UNZ_END_OF_LIST_OF_FILE if the file is not found
*/


int unzGetCurrentFileInfo(unzFile file,
					     unz_file_info *pfile_info,
					     char *szFileName,
					     uLong fileNameBufferSize,
					     void *extraField,
					     uLong extraFieldBufferSize,
					     char *szComment,
					     uLong commentBufferSize);
/*
  Get Info about the current file
  if pfile_info!=NULL, the *pfile_info structure will contain somes info about
	    the current file
  if szFileName!=NULL, the filemane string will be copied in szFileName
			(fileNameBufferSize is the size of the buffer)
  if extraField!=NULL, the extra field information will be copied in extraField
			(extraFieldBufferSize is the size of the buffer).
			This is the Central-header version of the extra field
  if szComment!=NULL, the comment string of the file will be copied in szComment
			(commentBufferSize is the size of the buffer)
*/

/***************************************************************************/
/* for reading the content of the current zipfile, you can open it, read data
   from it, and close it (you can close it before reading all the file)
   */

int unzOpenCurrentFile(unzFile file);
/*
  Open for reading data the current file in the zipfile.
  If there is no error, the return value is UNZ_OK.
*/

int unzCloseCurrentFile(unzFile file);
/*
  Close the file in zip opened with unzOpenCurrentFile
  Return UNZ_CRCERROR if all the file was read but the CRC is not good
*/


int unzReadCurrentFile(unzFile file, voidp buf, unsigned len);
/*
  Read bytes from the current file (opened by unzOpenCurrentFile)
  buf contain buffer where data must be copied
  len the size of buf.

  return the number of byte copied if somes bytes are copied
  return 0 if the end of file was reached
  return <0 with error code if there is an error
    (UNZ_ERRNO for IO error, or zLib error for uncompress error)
*/

z_off_t unztell(unzFile file);
/*
  Give the current position in uncompressed data
*/

int unzeof(unzFile file);
/*
  return 1 if the end of file was reached, 0 elsewhere
*/

int unzGetLocalExtrafield(unzFile file, voidp buf, unsigned len);
/*
  Read extra field from the current file (opened by unzOpenCurrentFile)
  This is the local-header version of the extra field (sometimes, there is
    more info in the local-header version than in the central-header)

  if buf==NULL, it return the size of the local extra field

  if buf!=NULL, len is the size of the buffer, the extra header is copied in
	buf.
  the return value is the number of bytes copied in buf, or (if <0)
	the error code
*/

#if !defined(unix) && !defined(CASESENSITIVITYDEFAULT_YES) && \
                      !defined(CASESENSITIVITYDEFAULT_NO)
#define CASESENSITIVITYDEFAULT_NO
#endif


#ifndef UNZ_BUFSIZE
#define UNZ_BUFSIZE (16384)
#endif

#ifndef UNZ_MAXFILENAMEINZIP
#define UNZ_MAXFILENAMEINZIP (256)
#endif

#define SIZECENTRALDIRITEM (0x2e)
#define SIZEZIPLOCALHEADER (0x1e)


const char unz_copyright[] =
   " unzip 0.15 Copyright 1998 Gilles Vollant ";

/* unz_file_info_interntal contain internal info about a file in zipfile*/
typedef struct {
    uLong offset_curfile;/* relative offset of local header 4 bytes */
} unz_file_info_internal;


/* file_in_zip_read_info_s contain internal information about a file in zipfile,
    when reading and decompress it */
typedef struct {
	char  *read_buffer;         /* internal buffer for compressed data */
	z_stream stream;            /* zLib stream structure for inflate */

	uLong pos_in_zipfile;       /* position in byte on the zipfile, for fseek*/
	uLong stream_initialised;   /* flag set if stream structure is initialised*/

	uLong offset_local_extrafield;/* offset of the local extra field */
	uInt  size_local_extrafield;/* size of the local extra field */
	uLong pos_local_extrafield;   /* position in the local extra field in read*/

	uLong crc32_data;                /* crc32 of all data uncompressed */
	uLong crc32_wait;           /* crc32 we must obtain after decompress all */
	uLong rest_read_compressed; /* number of byte to be decompressed */
	uLong rest_read_uncompressed;/*number of byte to be obtained after decomp*/
	Common::File *file;                 /* io structore of the zipfile */
	uLong compression_method;   /* compression method (0==store) */
	uLong byte_before_the_zipfile;/* byte before the zipfile, (>0 for sfx)*/
} file_in_zip_read_info_s;


/* unz_s contain internal information about the zipfile
*/
typedef struct {
	Common::File file;				/* io structore of the zipfile */
	unz_global_info gi;				/* public global information */
	uLong byte_before_the_zipfile;	/* byte before the zipfile, (>0 for sfx)*/
	uLong num_file;					/* number of the current file in the zipfile*/
	uLong pos_in_central_dir;		/* pos of the current file in the central dir*/
	uLong current_file_ok;			/* flag about the usability of the current file*/
	uLong central_pos;				/* position of the beginning of the central dir*/

	uLong size_central_dir;			/* size of the central directory  */
	uLong offset_central_dir;		/* offset of start of central directory with
									respect to the starting disk number */

	unz_file_info cur_file_info;					/* public info about the current file in zip*/
	unz_file_info_internal cur_file_info_internal;	/* private info about it*/
	file_in_zip_read_info_s* pfile_in_zip_read;		/* structure about the current
													file if we are decompressing it */
} unz_s;

/* ===========================================================================
     Read a byte from a gz_stream; update next_in and avail_in. Return EOF
   for end of file.
   IN assertion: the stream s has been sucessfully opened for reading.
*/


/*static int unzlocal_getByte(Common::File &fin, int *pi) {
    unsigned char c = fin.readByte();
      *pi = (int)c;
        return UNZ_OK;
    } else {
        if (fin.ioFailed())
            return UNZ_ERRNO;
        else
            return UNZ_EOF;
    }
}*/


/* ===========================================================================
   Reads a long in LSB order from the given gz_stream. Sets
*/
static int unzlocal_getShort(Common::File &fin, uLong *pX) {
	*pX = fin.readUint16LE();
	return fin.ioFailed() ? UNZ_ERRNO : UNZ_OK;
}

static int unzlocal_getLong(Common::File &fin, uLong *pX) {
	*pX = fin.readUint32LE();
	return fin.ioFailed() ? UNZ_ERRNO : UNZ_OK;
}


#ifdef  CASESENSITIVITYDEFAULT_NO
#define CASESENSITIVITYDEFAULTVALUE 2
#else
#define CASESENSITIVITYDEFAULTVALUE 1
#endif

/*
   Compare two filename (fileName1,fileName2).
   If iCaseSenisivity = 1, comparision is case sensitivity (like strcmp)
   If iCaseSenisivity = 2, comparision is not case sensitivity (like strcmpi
                                                                or strcasecmp)
   If iCaseSenisivity = 0, case sensitivity is defaut of your operating system
        (like 1 on Unix, 2 on Windows)

*/
int unzStringFileNameCompare(const char* fileName1, const char* fileName2, int iCaseSensitivity) {
	if (iCaseSensitivity==0)
		iCaseSensitivity=CASESENSITIVITYDEFAULTVALUE;

	if (iCaseSensitivity==1)
		return strcmp(fileName1,fileName2);

	return scumm_stricmp(fileName1,fileName2);
}

#define BUFREADCOMMENT (0x400)

/*
  Locate the Central directory of a zipfile (at the end, just before
    the global comment)
*/
static uLong unzlocal_SearchCentralDir(Common::File &fin) {
	unsigned char* buf;
	uLong uSizeFile;
	uLong uBackRead;
	uLong uMaxBack=0xffff; /* maximum size of global comment */
	uLong uPosFound=0;

	uSizeFile = fin.size();
	if (fin.ioFailed())
		return 0;

	if (uMaxBack>uSizeFile)
		uMaxBack = uSizeFile;

	buf = (unsigned char*)malloc(BUFREADCOMMENT+4);
	if (buf==NULL)
		return 0;

	uBackRead = 4;
	while (uBackRead<uMaxBack) {
		uLong uReadSize,uReadPos ;
		int i;
		if (uBackRead+BUFREADCOMMENT>uMaxBack)
			uBackRead = uMaxBack;
		else
			uBackRead+=BUFREADCOMMENT;
		uReadPos = uSizeFile-uBackRead ;

		uReadSize = ((BUFREADCOMMENT+4) < (uSizeFile-uReadPos)) ?
                     (BUFREADCOMMENT+4) : (uSizeFile-uReadPos);
		fin.seek(uReadPos, SEEK_SET);
		if (fin.ioFailed())
			break;

		if (fin.read(buf,(uInt)uReadSize)!=uReadSize)
			break;

                for (i=(int)uReadSize-3; (i--)>0;)
			if (((*(buf+i))==0x50) && ((*(buf+i+1))==0x4b) &&
				((*(buf+i+2))==0x05) && ((*(buf+i+3))==0x06))
			{
				uPosFound = uReadPos+i;
				break;
			}

		if (uPosFound!=0)
			break;
	}
	free(buf);
	return uPosFound;
}

/*
  Open a Zip file. path contain the full pathname (by example,
     on a Windows NT computer "c:\\test\\zlib109.zip" or on an Unix computer
	 "zlib/zlib109.zip".
	 If the zipfile cannot be opened (file don't exist or in not valid), the
	   return value is NULL.
     Else, the return value is a unzFile Handle, usable with other function
	   of this unzip package.
*/
unzFile unzOpen(const char *path) {
	unz_s *us = new unz_s;
	uLong central_pos,uL;

	uLong number_disk;          /* number of the current dist, used for
								   spaning ZIP, unsupported, always 0*/
	uLong number_disk_with_CD;  /* number the the disk with central dir, used
								   for spaning ZIP, unsupported, always 0*/
	uLong number_entry_CD;      /* total number of entries in
	                               the central dir
	                               (same than number_entry on nospan) */

	int err=UNZ_OK;

	if (!us->file.open(path)) {
		delete us;
		return NULL;
	}

	central_pos = unzlocal_SearchCentralDir(us->file);
	if (central_pos==0)
		err=UNZ_ERRNO;

	us->file.seek(central_pos, SEEK_SET);
	if (us->file.ioFailed())
		err=UNZ_ERRNO;

	/* the signature, already checked */
	if (unzlocal_getLong(us->file,&uL)!=UNZ_OK)
		err=UNZ_ERRNO;

	/* number of this disk */
	if (unzlocal_getShort(us->file,&number_disk)!=UNZ_OK)
		err=UNZ_ERRNO;

	/* number of the disk with the start of the central directory */
	if (unzlocal_getShort(us->file,&number_disk_with_CD)!=UNZ_OK)
		err=UNZ_ERRNO;

	/* total number of entries in the central dir on this disk */
	if (unzlocal_getShort(us->file,&us->gi.number_entry)!=UNZ_OK)
		err=UNZ_ERRNO;

	/* total number of entries in the central dir */
	if (unzlocal_getShort(us->file,&number_entry_CD)!=UNZ_OK)
		err=UNZ_ERRNO;

	if ((number_entry_CD!=us->gi.number_entry) ||
	    (number_disk_with_CD!=0) ||
	    (number_disk!=0))
		err=UNZ_BADZIPFILE;

	/* size of the central directory */
	if (unzlocal_getLong(us->file,&us->size_central_dir)!=UNZ_OK)
		err=UNZ_ERRNO;

	/* offset of start of central directory with respect to the
	      starting disk number */
	if (unzlocal_getLong(us->file,&us->offset_central_dir)!=UNZ_OK)
		err=UNZ_ERRNO;

	/* zipfile comment length */
	if (unzlocal_getShort(us->file,&us->gi.size_comment)!=UNZ_OK)
		err=UNZ_ERRNO;

	if ((central_pos<us->offset_central_dir+us->size_central_dir) && (err==UNZ_OK))
		err=UNZ_BADZIPFILE;

	if (err!=UNZ_OK) {
		us->file.close();
		delete us;
		return NULL;
	}

	us->byte_before_the_zipfile = central_pos -
		                    (us->offset_central_dir+us->size_central_dir);
	us->central_pos = central_pos;
	us->pfile_in_zip_read = NULL;

	unzGoToFirstFile((unzFile)us);
	return (unzFile)us;
}


/*
  Close a ZipFile opened with unzipOpen.
  If there is files inside the .Zip opened with unzipOpenCurrentFile (see later),
    these files MUST be closed with unzipCloseCurrentFile before call unzipClose.
  return UNZ_OK if there is no problem. */
int unzClose(unzFile file) {
	unz_s* s;
	if (file==NULL)
		return UNZ_PARAMERROR;
	s=(unz_s*)file;

	if (s->pfile_in_zip_read!=NULL)
		unzCloseCurrentFile(file);

	s->file.close();
	delete s;
	return UNZ_OK;
}


/*
  Write info about the ZipFile in the *pglobal_info structure.
  No preparation of the structure is needed
  return UNZ_OK if there is no problem. */
int unzGetGlobalInfo (unzFile file, unz_global_info *pglobal_info) {
	unz_s* s;
	if (file==NULL)
		return UNZ_PARAMERROR;
	s=(unz_s*)file;
	*pglobal_info=s->gi;
	return UNZ_OK;
}


/*
   Translate date/time from Dos format to tm_unz (readable more easilty)
*/
static void unzlocal_DosDateToTmuDate (uLong ulDosDate, tm_unz* ptm) {
	uLong uDate;
	uDate = (uLong)(ulDosDate>>16);
	ptm->tm_mday = (uInt)(uDate&0x1f) ;
	ptm->tm_mon =  (uInt)((((uDate)&0x1E0)/0x20)-1) ;
	ptm->tm_year = (uInt)(((uDate&0x0FE00)/0x0200)+1980) ;

	ptm->tm_hour = (uInt) ((ulDosDate &0xF800)/0x800);
	ptm->tm_min =  (uInt) ((ulDosDate&0x7E0)/0x20) ;
	ptm->tm_sec =  (uInt) (2*(ulDosDate&0x1f)) ;
}

/*
  Get Info about the current file in the zipfile, with internal only info
*/
static int unzlocal_GetCurrentFileInfoInternal(unzFile file,
                                                  unz_file_info *pfile_info,
                                                  unz_file_info_internal
                                                  *pfile_info_internal,
                                                  char *szFileName,
												  uLong fileNameBufferSize,
                                                  void *extraField,
												  uLong extraFieldBufferSize,
                                                  char *szComment,
												  uLong commentBufferSize);

static int unzlocal_GetCurrentFileInfoInternal(unzFile file,
                                              unz_file_info *pfile_info,
                                              unz_file_info_internal *pfile_info_internal,
                                              char *szFileName, uLong fileNameBufferSize,
                                              void *extraField, uLong extraFieldBufferSize,
                                              char *szComment,  uLong commentBufferSize)
{
	unz_s* s;
	unz_file_info file_info;
	unz_file_info_internal file_info_internal;
	int err=UNZ_OK;
	uLong uMagic;
	long lSeek=0;

	if (file==NULL)
		return UNZ_PARAMERROR;
	s=(unz_s*)file;
	s->file.seek(s->pos_in_central_dir+s->byte_before_the_zipfile, SEEK_SET);
	if (s->file.ioFailed())
		err=UNZ_ERRNO;


	/* we check the magic */
	if (err==UNZ_OK) {
		if (unzlocal_getLong(s->file,&uMagic) != UNZ_OK)
			err=UNZ_ERRNO;
		else if (uMagic!=0x02014b50)
			err=UNZ_BADZIPFILE;
	}

	if (unzlocal_getShort(s->file,&file_info.version) != UNZ_OK)
		err=UNZ_ERRNO;

	if (unzlocal_getShort(s->file,&file_info.version_needed) != UNZ_OK)
		err=UNZ_ERRNO;

	if (unzlocal_getShort(s->file,&file_info.flag) != UNZ_OK)
		err=UNZ_ERRNO;

	if (unzlocal_getShort(s->file,&file_info.compression_method) != UNZ_OK)
		err=UNZ_ERRNO;

	if (unzlocal_getLong(s->file,&file_info.dosDate) != UNZ_OK)
		err=UNZ_ERRNO;

	unzlocal_DosDateToTmuDate(file_info.dosDate,&file_info.tmu_date);

	if (unzlocal_getLong(s->file,&file_info.crc) != UNZ_OK)
		err=UNZ_ERRNO;

	if (unzlocal_getLong(s->file,&file_info.compressed_size) != UNZ_OK)
		err=UNZ_ERRNO;

	if (unzlocal_getLong(s->file,&file_info.uncompressed_size) != UNZ_OK)
		err=UNZ_ERRNO;

	if (unzlocal_getShort(s->file,&file_info.size_filename) != UNZ_OK)
		err=UNZ_ERRNO;

	if (unzlocal_getShort(s->file,&file_info.size_file_extra) != UNZ_OK)
		err=UNZ_ERRNO;

	if (unzlocal_getShort(s->file,&file_info.size_file_comment) != UNZ_OK)
		err=UNZ_ERRNO;

	if (unzlocal_getShort(s->file,&file_info.disk_num_start) != UNZ_OK)
		err=UNZ_ERRNO;

	if (unzlocal_getShort(s->file,&file_info.internal_fa) != UNZ_OK)
		err=UNZ_ERRNO;

	if (unzlocal_getLong(s->file,&file_info.external_fa) != UNZ_OK)
		err=UNZ_ERRNO;

	if (unzlocal_getLong(s->file,&file_info_internal.offset_curfile) != UNZ_OK)
		err=UNZ_ERRNO;

	lSeek+=file_info.size_filename;
	if ((err==UNZ_OK) && (szFileName!=NULL)) {
		uLong uSizeRead ;
		if (file_info.size_filename<fileNameBufferSize) {
			*(szFileName+file_info.size_filename)='\0';
			uSizeRead = file_info.size_filename;
		} else
			uSizeRead = fileNameBufferSize;

		if ((file_info.size_filename>0) && (fileNameBufferSize>0))
			if (s->file.read(szFileName,(uInt)uSizeRead)!=uSizeRead)
				err=UNZ_ERRNO;
		lSeek -= uSizeRead;
	}


	if ((err==UNZ_OK) && (extraField!=NULL)) {
		uLong uSizeRead ;
		if (file_info.size_file_extra<extraFieldBufferSize)
			uSizeRead = file_info.size_file_extra;
		else
			uSizeRead = extraFieldBufferSize;

		if (lSeek!=0) {
			s->file.seek(lSeek, SEEK_CUR);
			if (s->file.ioFailed())
				lSeek=0;
			else
				err=UNZ_ERRNO;
		}
		if ((file_info.size_file_extra>0) && (extraFieldBufferSize>0))
			if (s->file.read(extraField,(uInt)uSizeRead)!=uSizeRead)
				err=UNZ_ERRNO;
		lSeek += file_info.size_file_extra - uSizeRead;
	}
	else
		lSeek+=file_info.size_file_extra;


	if ((err==UNZ_OK) && (szComment!=NULL)) {
		uLong uSizeRead ;
		if (file_info.size_file_comment<commentBufferSize) {
			*(szComment+file_info.size_file_comment)='\0';
			uSizeRead = file_info.size_file_comment;
		} else
			uSizeRead = commentBufferSize;

		if (lSeek!=0) {
			s->file.seek(lSeek, SEEK_CUR);
			if (s->file.ioFailed())
				lSeek=0;
			else
				err=UNZ_ERRNO;
		}
		if ((file_info.size_file_comment>0) && (commentBufferSize>0))
			if (s->file.read(szComment,(uInt)uSizeRead)!=uSizeRead)
				err=UNZ_ERRNO;
		lSeek+=file_info.size_file_comment - uSizeRead;
	} else
		lSeek+=file_info.size_file_comment;

	if ((err==UNZ_OK) && (pfile_info!=NULL))
		*pfile_info=file_info;

	if ((err==UNZ_OK) && (pfile_info_internal!=NULL))
		*pfile_info_internal=file_info_internal;

	return err;
}



/*
  Write info about the ZipFile in the *pglobal_info structure.
  No preparation of the structure is needed
  return UNZ_OK if there is no problem.
*/
int unzGetCurrentFileInfo(unzFile file,
                                                  unz_file_info *pfile_info,
                                                  char *szFileName, uLong fileNameBufferSize,
                                                  void *extraField, uLong extraFieldBufferSize,
                                                  char *szComment,  uLong commentBufferSize)
{
	return unzlocal_GetCurrentFileInfoInternal(file,pfile_info,NULL,
												szFileName,fileNameBufferSize,
												extraField,extraFieldBufferSize,
												szComment,commentBufferSize);
}

/*
  Set the current file of the zipfile to the first file.
  return UNZ_OK if there is no problem
*/
int unzGoToFirstFile(unzFile file) {
	int err=UNZ_OK;
	unz_s* s;
	if (file==NULL)
		return UNZ_PARAMERROR;
	s=(unz_s*)file;
	s->pos_in_central_dir=s->offset_central_dir;
	s->num_file=0;
	err=unzlocal_GetCurrentFileInfoInternal(file,&s->cur_file_info,
											 &s->cur_file_info_internal,
											 NULL,0,NULL,0,NULL,0);
	s->current_file_ok = (err == UNZ_OK);
	return err;
}


/*
  Set the current file of the zipfile to the next file.
  return UNZ_OK if there is no problem
  return UNZ_END_OF_LIST_OF_FILE if the actual file was the latest.
*/
int unzGoToNextFile(unzFile file) {
	unz_s* s;
	int err;

	if (file==NULL)
		return UNZ_PARAMERROR;
	s=(unz_s*)file;
	if (!s->current_file_ok)
		return UNZ_END_OF_LIST_OF_FILE;
	if (s->num_file+1==s->gi.number_entry)
		return UNZ_END_OF_LIST_OF_FILE;

	s->pos_in_central_dir += SIZECENTRALDIRITEM + s->cur_file_info.size_filename +
			s->cur_file_info.size_file_extra + s->cur_file_info.size_file_comment ;
	s->num_file++;
	err = unzlocal_GetCurrentFileInfoInternal(file,&s->cur_file_info,
											   &s->cur_file_info_internal,
											   NULL,0,NULL,0,NULL,0);
	s->current_file_ok = (err == UNZ_OK);
	return err;
}


/*
  Try locate the file szFileName in the zipfile.
  For the iCaseSensitivity signification, see unzipStringFileNameCompare

  return value :
  UNZ_OK if the file is found. It becomes the current file.
  UNZ_END_OF_LIST_OF_FILE if the file is not found
*/
int unzLocateFile(unzFile file, const char *szFileName, int iCaseSensitivity) {
	unz_s* s;
	int err;


	uLong num_fileSaved;
	uLong pos_in_central_dirSaved;


	if (file==NULL)
		return UNZ_PARAMERROR;

	if (strlen(szFileName)>=UNZ_MAXFILENAMEINZIP)
		return UNZ_PARAMERROR;

	s=(unz_s*)file;
	if (!s->current_file_ok)
		return UNZ_END_OF_LIST_OF_FILE;

	num_fileSaved = s->num_file;
	pos_in_central_dirSaved = s->pos_in_central_dir;

	err = unzGoToFirstFile(file);

	while (err == UNZ_OK) {
		char szCurrentFileName[UNZ_MAXFILENAMEINZIP+1];
		unzGetCurrentFileInfo(file,NULL,
								szCurrentFileName,sizeof(szCurrentFileName)-1,
								NULL,0,NULL,0);
		if (unzStringFileNameCompare(szCurrentFileName,
										szFileName,iCaseSensitivity)==0)
			return UNZ_OK;
		err = unzGoToNextFile(file);
	}

	s->num_file = num_fileSaved ;
	s->pos_in_central_dir = pos_in_central_dirSaved ;
	return err;
}


/*
  Read the local header of the current zipfile
  Check the coherency of the local header and info in the end of central
        directory about this file
  store in *piSizeVar the size of extra info in local header
        (filename and size of extra field data)
*/
static int unzlocal_CheckCurrentFileCoherencyHeader(unz_s* s, uInt* piSizeVar,
													uLong *poffset_local_extrafield,
													uInt  *psize_local_extrafield) {
	uLong uMagic,uData,uFlags;
	uLong size_filename;
	uLong size_extra_field;
	int err=UNZ_OK;

	*piSizeVar = 0;
	*poffset_local_extrafield = 0;
	*psize_local_extrafield = 0;

	s->file.seek(s->cur_file_info_internal.offset_curfile +
								s->byte_before_the_zipfile, SEEK_SET);
	if (s->file.ioFailed())
		return UNZ_ERRNO;


	if (err==UNZ_OK) {
		if (unzlocal_getLong(s->file,&uMagic) != UNZ_OK)
			err=UNZ_ERRNO;
		else if (uMagic!=0x04034b50)
			err=UNZ_BADZIPFILE;
	}

	if (unzlocal_getShort(s->file,&uData) != UNZ_OK)
		err=UNZ_ERRNO;
/*
	else if ((err==UNZ_OK) && (uData!=s->cur_file_info.wVersion))
		err=UNZ_BADZIPFILE;
*/
	if (unzlocal_getShort(s->file,&uFlags) != UNZ_OK)
		err=UNZ_ERRNO;

	if (unzlocal_getShort(s->file,&uData) != UNZ_OK)
		err=UNZ_ERRNO;
	else if ((err==UNZ_OK) && (uData!=s->cur_file_info.compression_method))
		err=UNZ_BADZIPFILE;

	if ((err==UNZ_OK) && (s->cur_file_info.compression_method!=0) &&
	                     (s->cur_file_info.compression_method!=Z_DEFLATED))
		err=UNZ_BADZIPFILE;

	if (unzlocal_getLong(s->file,&uData) != UNZ_OK) /* date/time */
		err=UNZ_ERRNO;

	if (unzlocal_getLong(s->file,&uData) != UNZ_OK) /* crc */
		err=UNZ_ERRNO;
	else if ((err==UNZ_OK) && (uData!=s->cur_file_info.crc) &&
		                      ((uFlags & 8)==0))
		err=UNZ_BADZIPFILE;

	if (unzlocal_getLong(s->file,&uData) != UNZ_OK) /* size compr */
		err=UNZ_ERRNO;
	else if ((err==UNZ_OK) && (uData!=s->cur_file_info.compressed_size) &&
							  ((uFlags & 8)==0))
		err=UNZ_BADZIPFILE;

	if (unzlocal_getLong(s->file,&uData) != UNZ_OK) /* size uncompr */
		err=UNZ_ERRNO;
	else if ((err==UNZ_OK) && (uData!=s->cur_file_info.uncompressed_size) &&
							  ((uFlags & 8)==0))
		err=UNZ_BADZIPFILE;


	if (unzlocal_getShort(s->file,&size_filename) != UNZ_OK)
		err=UNZ_ERRNO;
	else if ((err==UNZ_OK) && (size_filename!=s->cur_file_info.size_filename))
		err=UNZ_BADZIPFILE;

	*piSizeVar += (uInt)size_filename;

	if (unzlocal_getShort(s->file,&size_extra_field) != UNZ_OK)
		err=UNZ_ERRNO;
	*poffset_local_extrafield= s->cur_file_info_internal.offset_curfile +
									SIZEZIPLOCALHEADER + size_filename;
	*psize_local_extrafield = (uInt)size_extra_field;

	*piSizeVar += (uInt)size_extra_field;

	return err;
}

/*
  Open for reading data the current file in the zipfile.
  If there is no error and the file is opened, the return value is UNZ_OK.
*/
int unzOpenCurrentFile (unzFile file) {
	int err=UNZ_OK;
	int Store;
	uInt iSizeVar;
	unz_s* s;
	file_in_zip_read_info_s* pfile_in_zip_read_info;
	uLong offset_local_extrafield;  /* offset of the local extra field */
	uInt  size_local_extrafield;    /* size of the local extra field */

	if (file==NULL)
		return UNZ_PARAMERROR;
	s=(unz_s*)file;
	if (!s->current_file_ok)
		return UNZ_PARAMERROR;

	if (s->pfile_in_zip_read != NULL)
		unzCloseCurrentFile(file);

	if (unzlocal_CheckCurrentFileCoherencyHeader(s,&iSizeVar,
				&offset_local_extrafield,&size_local_extrafield)!=UNZ_OK)
		return UNZ_BADZIPFILE;

	pfile_in_zip_read_info = (file_in_zip_read_info_s*) malloc(sizeof(file_in_zip_read_info_s));

	if (pfile_in_zip_read_info==NULL)
		return UNZ_INTERNALERROR;

	pfile_in_zip_read_info->read_buffer=(char*)malloc(UNZ_BUFSIZE);
	pfile_in_zip_read_info->offset_local_extrafield = offset_local_extrafield;
	pfile_in_zip_read_info->size_local_extrafield = size_local_extrafield;
	pfile_in_zip_read_info->pos_local_extrafield=0;

	if (pfile_in_zip_read_info->read_buffer==NULL)
	{
		free(pfile_in_zip_read_info);
		return UNZ_INTERNALERROR;
	}

	pfile_in_zip_read_info->stream_initialised=0;

	if ((s->cur_file_info.compression_method!=0) &&
	    (s->cur_file_info.compression_method!=Z_DEFLATED))
		err=UNZ_BADZIPFILE;
	Store = s->cur_file_info.compression_method==0;

	pfile_in_zip_read_info->crc32_wait=s->cur_file_info.crc;
	pfile_in_zip_read_info->crc32_data=0;
	pfile_in_zip_read_info->compression_method = s->cur_file_info.compression_method;
	pfile_in_zip_read_info->file=&s->file;
	pfile_in_zip_read_info->byte_before_the_zipfile=s->byte_before_the_zipfile;

	pfile_in_zip_read_info->stream.total_out = 0;

	if (!Store) {
		pfile_in_zip_read_info->stream.zalloc = (alloc_func)0;
		pfile_in_zip_read_info->stream.zfree = (free_func)0;
		pfile_in_zip_read_info->stream.opaque = (voidpf)0;

		err=inflateInit2(&pfile_in_zip_read_info->stream, -MAX_WBITS);
		if (err == Z_OK)
			pfile_in_zip_read_info->stream_initialised = 1;
	/* windowBits is passed < 0 to tell that there is no zlib header.
	 * Note that in this case inflate *requires* an extra "dummy" byte
	 * after the compressed stream in order to complete decompression and
	 * return Z_STREAM_END.
	 * In unzip, i don't wait absolutely Z_STREAM_END because I known the
	 * size of both compressed and uncompressed data
	 */
	}
	pfile_in_zip_read_info->rest_read_compressed = s->cur_file_info.compressed_size;
	pfile_in_zip_read_info->rest_read_uncompressed = s->cur_file_info.uncompressed_size;


	pfile_in_zip_read_info->pos_in_zipfile =
		s->cur_file_info_internal.offset_curfile + SIZEZIPLOCALHEADER + iSizeVar;

	pfile_in_zip_read_info->stream.avail_in = (uInt)0;


	s->pfile_in_zip_read = pfile_in_zip_read_info;
	return UNZ_OK;
}


/*
  Read bytes from the current file.
  buf contain buffer where data must be copied
  len the size of buf.

  return the number of byte copied if somes bytes are copied
  return 0 if the end of file was reached
  return <0 with error code if there is an error
    (UNZ_ERRNO for IO error, or zLib error for uncompress error)
*/
int unzReadCurrentFile(unzFile file, voidp buf, unsigned len) {
	int err=UNZ_OK;
	uInt iRead = 0;
	unz_s* s;
	file_in_zip_read_info_s* pfile_in_zip_read_info;
	if (file==NULL)
		return UNZ_PARAMERROR;
	s=(unz_s*)file;
	pfile_in_zip_read_info=s->pfile_in_zip_read;

	if (pfile_in_zip_read_info==NULL)
		return UNZ_PARAMERROR;


	if ((pfile_in_zip_read_info->read_buffer == NULL))
		return UNZ_END_OF_LIST_OF_FILE;
	if (len==0)
		return 0;

	pfile_in_zip_read_info->stream.next_out = (Bytef*)buf;

	pfile_in_zip_read_info->stream.avail_out = (uInt)len;

	if (len>pfile_in_zip_read_info->rest_read_uncompressed)
		pfile_in_zip_read_info->stream.avail_out =
		  (uInt)pfile_in_zip_read_info->rest_read_uncompressed;

	while (pfile_in_zip_read_info->stream.avail_out>0) {
		if ((pfile_in_zip_read_info->stream.avail_in==0) &&
		    (pfile_in_zip_read_info->rest_read_compressed>0)) {
			uInt uReadThis = UNZ_BUFSIZE;
			if (pfile_in_zip_read_info->rest_read_compressed<uReadThis)
				uReadThis = (uInt)pfile_in_zip_read_info->rest_read_compressed;
			if (uReadThis == 0)
				return UNZ_EOF;
			pfile_in_zip_read_info->file->seek(pfile_in_zip_read_info->pos_in_zipfile +
				pfile_in_zip_read_info->byte_before_the_zipfile, SEEK_SET);
			if (pfile_in_zip_read_info->file->ioFailed())
				return UNZ_ERRNO;
			if (pfile_in_zip_read_info->file->read(pfile_in_zip_read_info->read_buffer,uReadThis)!=uReadThis)
				return UNZ_ERRNO;
			pfile_in_zip_read_info->pos_in_zipfile += uReadThis;

			pfile_in_zip_read_info->rest_read_compressed-=uReadThis;

			pfile_in_zip_read_info->stream.next_in = (Bytef*)pfile_in_zip_read_info->read_buffer;
			pfile_in_zip_read_info->stream.avail_in = (uInt)uReadThis;
		}

		if (pfile_in_zip_read_info->compression_method==0) {
			uInt uDoCopy,i ;
			if (pfile_in_zip_read_info->stream.avail_out < pfile_in_zip_read_info->stream.avail_in)
				uDoCopy = pfile_in_zip_read_info->stream.avail_out ;
			else
				uDoCopy = pfile_in_zip_read_info->stream.avail_in ;

			for (i=0;i<uDoCopy;i++)
				*(pfile_in_zip_read_info->stream.next_out+i) = *(pfile_in_zip_read_info->stream.next_in+i);

			pfile_in_zip_read_info->crc32_data = crc32(pfile_in_zip_read_info->crc32_data,
								pfile_in_zip_read_info->stream.next_out,
								uDoCopy);
			pfile_in_zip_read_info->rest_read_uncompressed-=uDoCopy;
			pfile_in_zip_read_info->stream.avail_in -= uDoCopy;
			pfile_in_zip_read_info->stream.avail_out -= uDoCopy;
			pfile_in_zip_read_info->stream.next_out += uDoCopy;
			pfile_in_zip_read_info->stream.next_in += uDoCopy;
			pfile_in_zip_read_info->stream.total_out += uDoCopy;
			iRead += uDoCopy;
		} else {
			uLong uTotalOutBefore,uTotalOutAfter;
			const Bytef *bufBefore;
			uLong uOutThis;
			int flush = Z_SYNC_FLUSH;

			uTotalOutBefore = pfile_in_zip_read_info->stream.total_out;
			bufBefore = pfile_in_zip_read_info->stream.next_out;

			/*
			if ((pfile_in_zip_read_info->rest_read_uncompressed ==
			         pfile_in_zip_read_info->stream.avail_out) &&
				(pfile_in_zip_read_info->rest_read_compressed == 0))
				flush = Z_FINISH;
			*/
			err=inflate(&pfile_in_zip_read_info->stream,flush);

			uTotalOutAfter = pfile_in_zip_read_info->stream.total_out;
			uOutThis = uTotalOutAfter-uTotalOutBefore;

			pfile_in_zip_read_info->crc32_data =
				crc32(pfile_in_zip_read_info->crc32_data,bufBefore, (uInt)(uOutThis));

			pfile_in_zip_read_info->rest_read_uncompressed -= uOutThis;

			iRead += (uInt)(uTotalOutAfter - uTotalOutBefore);

			if (err==Z_STREAM_END)
				return (iRead==0) ? UNZ_EOF : iRead;
			if (err!=Z_OK)
				break;
		}
	}

	if (err==Z_OK)
		return iRead;
	return err;
}


/*
  Give the current position in uncompressed data
*/
z_off_t unztell(unzFile file) {
	unz_s* s;
	file_in_zip_read_info_s* pfile_in_zip_read_info;
	if (file==NULL)
		return UNZ_PARAMERROR;
	s=(unz_s*)file;
	pfile_in_zip_read_info=s->pfile_in_zip_read;

	if (pfile_in_zip_read_info==NULL)
		return UNZ_PARAMERROR;

	return (z_off_t)pfile_in_zip_read_info->stream.total_out;
}


/*
  return 1 if the end of file was reached, 0 elsewhere
*/
int unzeof(unzFile file) {
	unz_s* s;
	file_in_zip_read_info_s* pfile_in_zip_read_info;
	if (file==NULL)
		return UNZ_PARAMERROR;
	s=(unz_s*)file;
	pfile_in_zip_read_info=s->pfile_in_zip_read;

	if (pfile_in_zip_read_info==NULL)
		return UNZ_PARAMERROR;

	if (pfile_in_zip_read_info->rest_read_uncompressed == 0)
		return 1;
	else
		return 0;
}



/*
  Read extra field from the current file (opened by unzOpenCurrentFile)
  This is the local-header version of the extra field (sometimes, there is
    more info in the local-header version than in the central-header)

  if buf==NULL, it return the size of the local extra field that can be read

  if buf!=NULL, len is the size of the buffer, the extra header is copied in
	buf.
  the return value is the number of bytes copied in buf, or (if <0)
	the error code
*/
int unzGetLocalExtrafield(unzFile file, voidp buf, unsigned len) {
	unz_s* s;
	file_in_zip_read_info_s* pfile_in_zip_read_info;
	uInt read_now;
	uLong size_to_read;

	if (file==NULL)
		return UNZ_PARAMERROR;
	s=(unz_s*)file;
	pfile_in_zip_read_info=s->pfile_in_zip_read;

	if (pfile_in_zip_read_info==NULL)
		return UNZ_PARAMERROR;

	size_to_read = (pfile_in_zip_read_info->size_local_extrafield -
				pfile_in_zip_read_info->pos_local_extrafield);

	if (buf==NULL)
		return (int)size_to_read;

	if (len>size_to_read)
		read_now = (uInt)size_to_read;
	else
		read_now = (uInt)len ;

	if (read_now==0)
		return 0;

	pfile_in_zip_read_info->file->seek(pfile_in_zip_read_info->offset_local_extrafield +
			  pfile_in_zip_read_info->pos_local_extrafield,SEEK_SET);
	if (pfile_in_zip_read_info->file->ioFailed())
		return UNZ_ERRNO;

	if (pfile_in_zip_read_info->file->read(buf,(uInt)size_to_read)!=size_to_read)
		return UNZ_ERRNO;

	return (int)read_now;
}

/*
  Close the file in zip opened with unzipOpenCurrentFile
  Return UNZ_CRCERROR if all the file was read but the CRC is not good
*/
int unzCloseCurrentFile(unzFile file) {
	int err=UNZ_OK;

	unz_s* s;
	file_in_zip_read_info_s* pfile_in_zip_read_info;
	if (file==NULL)
		return UNZ_PARAMERROR;
	s=(unz_s*)file;
	pfile_in_zip_read_info=s->pfile_in_zip_read;

	if (pfile_in_zip_read_info==NULL)
		return UNZ_PARAMERROR;


	if (pfile_in_zip_read_info->rest_read_uncompressed == 0) {
		if (pfile_in_zip_read_info->crc32_data != pfile_in_zip_read_info->crc32_wait)
			err=UNZ_CRCERROR;
	}


	free(pfile_in_zip_read_info->read_buffer);
	pfile_in_zip_read_info->read_buffer = NULL;
	if (pfile_in_zip_read_info->stream_initialised)
		inflateEnd(&pfile_in_zip_read_info->stream);

	pfile_in_zip_read_info->stream_initialised = 0;
	free(pfile_in_zip_read_info);

	s->pfile_in_zip_read=NULL;

	return err;
}


/*
  Get the global comment string of the ZipFile, in the szComment buffer.
  uSizeBuf is the size of the szComment buffer.
  return the number of byte copied or an error code <0
*/
int unzGetGlobalComment(unzFile file, char *szComment, uLong uSizeBuf) {
	unz_s* s;
	uLong uReadThis ;
	if (file==NULL)
		return UNZ_PARAMERROR;
	s=(unz_s*)file;

	uReadThis = uSizeBuf;
	if (uReadThis>s->gi.size_comment)
		uReadThis = s->gi.size_comment;

	s->file.seek(s->central_pos+22, SEEK_SET);
	if (s->file.ioFailed())
		return UNZ_ERRNO;

	if (uReadThis>0) {
		*szComment='\0';
		if (s->file.read(szComment,(uInt)uReadThis)!=uReadThis)
			return UNZ_ERRNO;
	}

	if ((szComment != NULL) && (uSizeBuf > s->gi.size_comment))
		*(szComment+s->gi.size_comment)='\0';
	return (int)uReadThis;
}


namespace Common {


/*
class ZipArchiveMember : public ArchiveMember {
	unzFile _zipFile;

public:
	ZipArchiveMember(FSNode &node) : _node(node) {
	}

	String getName() const {
		...
	}

	SeekableReadStream *open() {
		...
	}
};
*/

ZipArchive::ZipArchive(const Common::String &name) {
	_zipFile = unzOpen(name.c_str());
}

ZipArchive::~ZipArchive() {
	unzClose(_zipFile);
}

bool ZipArchive::isOpen() const {
	return _zipFile != 0;
}

bool ZipArchive::hasFile(const Common::String &name) {
	return (_zipFile && unzLocateFile(_zipFile, name.c_str(), 2) == UNZ_OK);
}

<<<<<<< HEAD
int ZipArchive::getAllNames(Common::StringList &list) {
	if (!_zipFile)
		return 0;

	if (unzGoToFirstFile(_zipFile) != UNZ_OK)
		return 0;

	char fileNameBuffer[UNZ_MAXFILENAMEINZIP + 1];
	int fileCount = 0;

	do {
		unzGetCurrentFileInfo(_zipFile, 0, fileNameBuffer, UNZ_MAXFILENAMEINZIP + 1, 0, 0, 0, 0);
		list.push_back(Common::String(fileNameBuffer));
		fileCount++;
	} while (unzGoToNextFile(_zipFile) == UNZ_OK);

	return fileCount;
}

/*
=======
>>>>>>> 99f8add6
int ZipArchive::listMembers(Common::ArchiveMemberList &list) {
	if (!_zipFile)
		return 0;

	int matches = 0;
	int err = unzGoToFirstFile(_zipFile);

	while (err == UNZ_OK) {
		char szCurrentFileName[UNZ_MAXFILENAMEINZIP+1];
		unzGetCurrentFileInfo(_zipFile, NULL,
								szCurrentFileName, sizeof(szCurrentFileName)-1,
								NULL, 0, NULL, 0);
		list.push_back(ArchiveMemberList::value_type(new GenericArchiveMember(szCurrentFileName, this)));
		matches++;
		err = unzGoToNextFile(_zipFile);
	}

	return matches;
}

Common::SeekableReadStream *ZipArchive::openFile(const Common::String &name) {
	if (!_zipFile)
		return 0;

	unzLocateFile(_zipFile, name.c_str(), 2);

	unz_file_info fileInfo;
	unzOpenCurrentFile(_zipFile);
	unzGetCurrentFileInfo(_zipFile, &fileInfo, NULL, 0, NULL, 0, NULL, 0);
	byte *buffer = (byte *)calloc(fileInfo.uncompressed_size+1, 1);
	assert(buffer);
	unzReadCurrentFile(_zipFile, buffer, fileInfo.uncompressed_size);
	unzCloseCurrentFile(_zipFile);
	return new Common::MemoryReadStream(buffer, fileInfo.uncompressed_size+1, true);
	
	// FIXME: instead of reading all into a memory stream, we could
	// instead create a new ZipStream class. But then we have to be
	// careful to handle the case where the client code opens multiple
	// files in the archive and tries to use them indepenendtly.
}

}	// End of namespace Common


#endif<|MERGE_RESOLUTION|>--- conflicted
+++ resolved
@@ -1392,29 +1392,6 @@
 	return (_zipFile && unzLocateFile(_zipFile, name.c_str(), 2) == UNZ_OK);
 }
 
-<<<<<<< HEAD
-int ZipArchive::getAllNames(Common::StringList &list) {
-	if (!_zipFile)
-		return 0;
-
-	if (unzGoToFirstFile(_zipFile) != UNZ_OK)
-		return 0;
-
-	char fileNameBuffer[UNZ_MAXFILENAMEINZIP + 1];
-	int fileCount = 0;
-
-	do {
-		unzGetCurrentFileInfo(_zipFile, 0, fileNameBuffer, UNZ_MAXFILENAMEINZIP + 1, 0, 0, 0, 0);
-		list.push_back(Common::String(fileNameBuffer));
-		fileCount++;
-	} while (unzGoToNextFile(_zipFile) == UNZ_OK);
-
-	return fileCount;
-}
-
-/*
-=======
->>>>>>> 99f8add6
 int ZipArchive::listMembers(Common::ArchiveMemberList &list) {
 	if (!_zipFile)
 		return 0;
